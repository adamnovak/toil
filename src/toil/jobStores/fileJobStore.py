# Copyright (C) 2015-2016 Regents of the University of California
#
# Licensed under the Apache License, Version 2.0 (the "License");
# you may not use this file except in compliance with the License.
# You may obtain a copy of the License at
#
#     http://www.apache.org/licenses/LICENSE-2.0
#
# Unless required by applicable law or agreed to in writing, software
# distributed under the License is distributed on an "AS IS" BASIS,
# WITHOUT WARRANTIES OR CONDITIONS OF ANY KIND, either express or implied.
# See the License for the specific language governing permissions and
# limitations under the License.

# python 2/3 compatibility
from __future__ import absolute_import
from builtins import range

# standard library
from contextlib import contextmanager
import logging
import random
import shutil
import os
import re
import tempfile
import stat
import errno
import time
import traceback
try:
    import cPickle as pickle
except ImportError:
    import pickle

# toil dependencies
from toil.fileStore import FileID
from toil.lib.bioio import absSymPath
from toil.jobStores.abstractJobStore import (AbstractJobStore,
                                             NoSuchJobException,
                                             NoSuchFileException,
                                             JobStoreExistsException,
                                             NoSuchJobStoreException)
from toil.jobGraph import JobGraph

logger = logging.getLogger( __name__ )


class FileJobStore(AbstractJobStore):
    """
    A job store that uses a directory on a locally attached file system. To be compatible with
    distributed batch systems, that file system must be shared by all worker nodes.
    """

    # Valid chars for the creation of temporary directories
    validDirs = "ABCDEFGHIJKLMNOPQRSTUVWXYZabcdefghijklmnopqrstuvwxyz0123456789"
    # Depth of temporary subdirectories created
    levels = 2

    # 10Mb RAM chunks when reading/writing files
    BUFFER_SIZE = 10485760 # 10Mb

    def __init__(self, path):
        """
        :param str path: Path to directory holding the job store
        """
        super(FileJobStore, self).__init__()
        self.jobStoreDir = absSymPath(path)
        logger.debug("Path to job store directory is '%s'.", self.jobStoreDir)
        # Directory where temporary files go
        self.tempFilesDir = os.path.join(self.jobStoreDir, 'tmp')
        self.linkImports = None
        
    def __repr__(self):
        return 'FileJobStore({})'.format(self.jobStoreDir)

    def initialize(self, config):
        try:
            os.mkdir(self.jobStoreDir)
        except OSError as e:
            if e.errno == errno.EEXIST:
                raise JobStoreExistsException(self.jobStoreDir)
            else:
                raise
        os.mkdir(self.tempFilesDir)
        self.linkImports = config.linkImports
        super(FileJobStore, self).initialize(config)

    def resume(self):
        if not os.path.isdir(self.jobStoreDir):
            raise NoSuchJobStoreException(self.jobStoreDir)
        super(FileJobStore, self).resume()
        self.linkImports = self.config.linkImports

    def robust_rmtree(self, path, max_retries=3):
        """Robustly tries to delete paths.

        Retries several times (with increasing delays) if an OSError
        occurs.  If the final attempt fails, the Exception is propagated
        to the caller.

        Borrowing patterns from:
        https://github.com/hashdist/hashdist
        """
        
        delay = 1
        for _ in range(max_retries):
            try:
                shutil.rmtree(path)
                break
            except OSError:
                logger.debug('Unable to remove path: {}.  Retrying in {} seconds.'.format(path, delay))
                time.sleep(delay)
                delay *= 2

        if os.path.exists(path):
            # Final attempt, pass any Exceptions up to caller.
            shutil.rmtree(path)
        
    def destroy(self):
        if os.path.exists(self.jobStoreDir):
            self.robust_rmtree(self.jobStoreDir)

    ##########################################
    # The following methods deal with creating/loading/updating/writing/checking for the
    # existence of jobs
    ##########################################

    def create(self, jobNode):
        # The absolute path to the job directory.
        absJobDir = tempfile.mkdtemp(prefix="job", dir=self._getTempSharedDir())
        # Sub directory to put temporary files associated with the job in
        os.mkdir(os.path.join(absJobDir, "g"))
        # Make the job
        job = JobGraph.fromJobNode(jobNode, jobStoreID=self._getRelativePath(absJobDir),
                                   tryCount=self._defaultTryCount())
        if hasattr(self, "_batchedJobGraphs") and self._batchedJobGraphs is not None:
            self._batchedJobGraphs.append(job)
        else:
            self.update(job)
        return job

    @contextmanager
    def batch(self):
        self._batchedJobGraphs = []
        yield
        for jobGraph in self._batchedJobGraphs:
            self.update(jobGraph)
        self._batchedJobGraphs = None

    def waitForExists(self, jobStoreID, maxTries=35, sleepTime=1):
        """Spin-wait and block for a file to appear before returning False if it does not.
        
        The total max wait time is maxTries * sleepTime. The current default is
        tuned to match Linux NFS defaults where the client's cache of the directory
        listing on the server is supposed to become coherent within 30 sec.
        Delayes beyond that would probably indicate a pathologically slow file system
        that just should not be used for the jobStore.
        
        The warning will be sent to the log only on the first retry.
        
        In practice, the need for retries happens rarely, but it does happen
        over the course of large workflows with a jobStore on a busy NFS."""
        for iTry in range(1,maxTries+1):
            jobFile = self._getJobFileName(jobStoreID)
            if os.path.exists(jobFile):
                return True
            if iTry >= maxTries:
                return False
            elif iTry == 1:
                logger.warning(("Job file `{}` for job `{}` does not exist (yet). We will try #{} more times with {}s "
                        "intervals.").format(jobFile, jobStoreID, maxTries - iTry, sleepTime))
            time.sleep(sleepTime)
        return False

    def exists(self, jobStoreID):
        return os.path.exists(self._getJobFileName(jobStoreID))
    
    def getPublicUrl(self, jobStoreFileID):
        self._checkJobStoreFileID(jobStoreFileID)
        jobStorePath = self._getAbsPath(jobStoreFileID)
        if os.path.exists(jobStorePath):
            return 'file:' + jobStorePath
        else:
            raise NoSuchFileException(jobStoreFileID)

    def getSharedPublicUrl(self, sharedFileName):
        jobStorePath = self.jobStoreDir + '/' + sharedFileName
        if os.path.exists(jobStorePath):
            return 'file:' + jobStorePath
        else:
            raise NoSuchFileException(sharedFileName)

    def load(self, jobStoreID):
        self._checkJobStoreId(jobStoreID)
        # Load a valid version of the job
        jobFile = self._getJobFileName(jobStoreID)
        with open(jobFile, 'rb') as fileHandle:
            job = pickle.load(fileHandle)
        # The following cleans up any issues resulting from the failure of the
        # job during writing by the batch system.
        if os.path.isfile(jobFile + ".new"):
            logger.warn("There was a .new file for the job: %s", jobStoreID)
            os.remove(jobFile + ".new")
            job.setupJobAfterFailure(self.config)
        return job

    def update(self, job):
        # The job is serialised to a file suffixed by ".new"
        # The file is then moved to its correct path.
        # Atomicity guarantees use the fact the underlying file systems "move"
        # function is atomic.
        with open(self._getJobFileName(job.jobStoreID) + ".new", 'wb') as f:
            pickle.dump(job, f)
        # This should be atomic for the file system
        os.rename(self._getJobFileName(job.jobStoreID) + ".new", self._getJobFileName(job.jobStoreID))

    def delete(self, jobStoreID):
        # The jobStoreID is the relative path to the directory containing the job,
        # removing this directory deletes the job.
        if self.exists(jobStoreID):
            self.robust_rmtree(self._getAbsPath(jobStoreID))

    def jobs(self):
        # Walk through list of temporary directories searching for jobs
        for tempDir in self._tempDirectories():
            for i in os.listdir(tempDir):
                if i.startswith('job'):
                    try:
                        yield self.load(self._getRelativePath(os.path.join(tempDir, i)))
                    except NoSuchJobException:
                        # An orphaned job may leave an empty or incomplete job file which we can safely ignore
                        pass

    ##########################################
    # Functions that deal with temporary files associated with jobs
    ##########################################

    @contextmanager
    def optionalHardCopy(self, hardlink):
        if hardlink:
            saved = self.linkImports
            self.linkImports = False
        yield
        if hardlink:
            self.linkImports = saved

    def _copyOrLink(self, srcURL, destPath):
        # linking is not done be default because of issue #1755
        srcPath = self._extractPathFromUrl(srcURL)
        if self.linkImports:
            os.symlink(os.path.realpath(srcPath), destPath)
        else:
            shutil.copyfile(srcPath, destPath)

    def _importFile(self, otherCls, url, sharedFileName=None, hardlink=False):
        if issubclass(otherCls, FileJobStore):
            if sharedFileName is None:
                absPath = self._getUniqueName(url.path)  # use this to get a valid path to write to in job store
                with self.optionalHardCopy(hardlink):
                    self._copyOrLink(url, absPath)
                # TODO: os.stat(absPath).st_size consistently gives values lower than
                # getDirSizeRecursively()
                return FileID(self._getRelativePath(absPath), os.stat(absPath).st_size)
            else:
                self._requireValidSharedFileName(sharedFileName)
                path = self._getSharedFilePath(sharedFileName)
                with self.optionalHardCopy(hardlink):
                    self._copyOrLink(url, path)
                return None
        else:
            return super(FileJobStore, self)._importFile(otherCls, url,
                                                         sharedFileName=sharedFileName)

    def _exportFile(self, otherCls, jobStoreFileID, url):
        if issubclass(otherCls, FileJobStore):
            shutil.copyfile(self._getAbsPath(jobStoreFileID), self._extractPathFromUrl(url))
        else:
            super(FileJobStore, self)._exportFile(otherCls, jobStoreFileID, url)

    @classmethod
    def getSize(cls, url):
        return os.stat(cls._extractPathFromUrl(url)).st_size

    @classmethod
    def _readFromUrl(cls, url, writable):
        """
        Writes the contents of a file to a source (writes url to writable)
        using a ~10Mb buffer.

        :param str url: A path as a string of the file to be read from.
        :param object writable: An open file object to write to.
        """
        # we use a ~10Mb buffer to improve speed
        with open(cls._extractPathFromUrl(url), 'rb') as readable:
            shutil.copyfileobj(readable, writable, length=cls.BUFFER_SIZE)

    @classmethod
    def _writeToUrl(cls, readable, url):
        """
        Writes the contents of a file to a source (writes readable to url)
        using a ~10Mb buffer.

        :param str url: A path as a string of the file to be written to.
        :param object readable: An open file object to read from.
        """
        # we use a ~10Mb buffer to improve speed
        with open(cls._extractPathFromUrl(url), 'wb') as writable:
            shutil.copyfileobj(readable, writable, length=cls.BUFFER_SIZE)

    @staticmethod
    def _extractPathFromUrl(url):
        """
        :return: local file path of file pointed at by the given URL
        """
        if url.netloc != '' and url.netloc != 'localhost':
            raise RuntimeError("The URL '%s' is invalid" % url.geturl())
        return url.netloc + url.path

    @classmethod
    def _supportsUrl(cls, url, export=False):
        return url.scheme.lower() == 'file'

    def _getUserCodeFunctionName(self):
        """
        Get the name of the function 4 levels up the stack (above this
        function, our caller, and whatever Toil code delegated to the JobStore
        implementation). Returns a string usable in a filename, and returns a
        placeholder string if the function name is unsuitable or can't be
        gotten.
        """
        
        # Record the name of the job/function writing the file in the file name
        try:
            # It ought to be fourth-to-last on the stack, above us, the write
            # function, and the FileStore or context manager. Probably.
            sourceFunctionName = traceback.extract_stack()[-4][2]
        except:
            sourceFunctionName = "UNKNOWNJOB"
            # make sure the function name fetched has no spaces or oddities
        if not re.match("^[A-Za-z0-9_-]*$", sourceFunctionName):
            sourceFunctionName = "ODDLYNAMEDJOB"
            
        return sourceFunctionName

    def writeFile(self, localFilePath, jobStoreID=None):
        absPath = self._getUniqueName(localFilePath, jobStoreID, self._getUserCodeFunctionName())
        relPath = self._getRelativePath(absPath)
        shutil.copyfile(localFilePath, absPath)
        return relPath

    @contextmanager
    def writeFileStream(self, jobStoreID=None):
        absPath = self._getUniqueName('stream', jobStoreID, self._getUserCodeFunctionName())
        relPath = self._getRelativePath(absPath)
        with open(absPath, 'wb') as f:
            # Don't yield while holding an open file descriptor to the temp
            # file. That can result in temp files still being open when we try
            # to clean ourselves up, somehow, for certain workloads.
            yield f, relPath

    def getEmptyFileStoreID(self, jobStoreID=None):
        with self.writeFileStream(jobStoreID) as (fileHandle, jobStoreFileID):
            return jobStoreFileID

    def updateFile(self, jobStoreFileID, localFilePath):
        self._checkJobStoreFileID(jobStoreFileID)
        jobStoreFilePath = self._getAbsPath(jobStoreFileID)

        if os.path.samefile(jobStoreFilePath, localFilePath):
            # The files are already the same file. We can't copy on eover the other.
            return

        shutil.copyfile(localFilePath, jobStoreFilePath)

    def readFile(self, jobStoreFileID, localFilePath, symlink=False):
        self._checkJobStoreFileID(jobStoreFileID)
        jobStoreFilePath = self._getAbsPath(jobStoreFileID)
        localDirPath = os.path.dirname(localFilePath)
<<<<<<< HEAD

        if not symlink and os.path.islink(localFilePath):
            # We had a symlink and want to clobber it with a hardlink or copy.
            os.unlink(localFilePath)

        if os.path.exists(localFilePath) and os.path.samefile(jobStoreFilePath, localFilePath):
            # The files are already the same: same name, hardlinked, or
            # symlinked. There is nothing to do, and trying to shutil.copyfile
            # one over the other will fail.
            return

        if symlink:
            # If the reader will accept a symlink, so always give them one.
            # There's less that can go wrong.
            try:
                os.symlink(jobStoreFilePath, localFilePath)
                # It worked!
                return
=======
        if symlink or self.linkImports:
            try:
                os.symlink(jobStoreFilePath, localFilePath)
>>>>>>> 6b649cf8
            except OSError as e:
                if e.errno == errno.EEXIST:
                    # Overwrite existing file, emulating shutil.copyfile().
                    os.unlink(localFilePath)
                    # It would be very unlikely to fail again for same reason but possible
                    # nonetheless in which case we should just give up.
                    os.symlink(jobStoreFilePath, localFilePath)
<<<<<<< HEAD

                    # Now we succeeded and don't need to copy
                    return
                else:
                    raise

        # If we get here, symlinking isn't an option.
        if os.stat(jobStoreFilePath).st_dev == os.stat(localDirPath).st_dev:
            # It is possible that we can hard link the file.
            # Note that even if the device numbers match, we can end up trying
            # to create a "cross-device" link.

            try:
                os.link(jobStoreFilePath, localFilePath)
                # It worked!
                return
=======
                else:
                    raise
        # If local file would end up on same file system as the one hosting this job store ...
        elif os.stat(jobStoreFilePath).st_dev == os.stat(localDirPath).st_dev:
            try:
                os.link(os.path.realpath(jobStoreFilePath), localFilePath)
>>>>>>> 6b649cf8
            except OSError as e:
                if e.errno == errno.EEXIST:
                    # Overwrite existing file, emulating shutil.copyfile().
                    os.unlink(localFilePath)
                    # It would be very unlikely to fail again for same reason but possible
                    # nonetheless in which case we should just give up.
<<<<<<< HEAD
                    os.link(jobStoreFilePath, localFilePath)

                    # Now we succeeded and don't need to copy
                    return
                elif e.errno == errno.EXDEV:
                    # It's a cross-device link even though it didn't appear to be.
                    # Just keep going and hit the file copy case.
                    pass
                else:
                    logger.critical('Unexpected OSError when reading file from job store')
                    logger.critical('jobStoreFilePath: ' + jobStoreFilePath + ' ' + str(os.path.exists(jobStoreFilePath)))
                    logger.critical('localFilePath: ' + localFilePath + ' ' + str(os.path.exists(localFilePath)))
                    raise

        # If we get here, neither a symlink nor a hardlink will work.
        # Make a complete copy.
        shutil.copyfile(jobStoreFilePath, localFilePath)
=======
                    os.link(os.path.realpath(jobStoreFilePath), localFilePath)
                else:
                    logger.critical('jobStoreFilePath: ' + jobStoreFilePath + ' ' + str(os.path.exists(jobStoreFilePath)))
                    logger.critical('localFilePath: ' + localFilePath + ' ' + str(os.path.exists(localFilePath)))
                    raise
        else:
            # ... otherwise we have to copy it.
            shutil.copyfile(jobStoreFilePath, localFilePath)
>>>>>>> 6b649cf8

    def deleteFile(self, jobStoreFileID):
        if not self.fileExists(jobStoreFileID):
            return
        os.remove(self._getAbsPath(jobStoreFileID))

    def fileExists(self, jobStoreFileID):
        absPath = self._getAbsPath(jobStoreFileID)
        try:
            st = os.stat(absPath)
        except os.error:
            return False
        if not stat.S_ISREG(st.st_mode):
            raise NoSuchFileException("Path %s is not a file in the jobStore" % jobStoreFileID)
        return True

    @contextmanager
    def updateFileStream(self, jobStoreFileID):
        self._checkJobStoreFileID(jobStoreFileID)
        # File objects are context managers (CM) so we could simply return what open returns.
        # However, it is better to wrap it in another CM so as to prevent users from accessing
        # the file object directly, without a with statement.
        with open(self._getAbsPath(jobStoreFileID), 'wb') as f:
            yield f

    @contextmanager
    def readFileStream(self, jobStoreFileID):
        self._checkJobStoreFileID(jobStoreFileID)
        with open(self._getAbsPath(jobStoreFileID), 'rb') as f:
            yield f

    ##########################################
    # The following methods deal with shared files, i.e. files not associated
    # with specific jobs.
    ##########################################

    def _getSharedFilePath(self, sharedFileName):
        return os.path.join(self.jobStoreDir, sharedFileName)

    @contextmanager
    def writeSharedFileStream(self, sharedFileName, isProtected=None):
        # the isProtected parameter has no effect on the fileStore
        assert self._validateSharedFileName( sharedFileName )
        with open(self._getSharedFilePath(sharedFileName), 'wb') as f:
            yield f

    @contextmanager
    def readSharedFileStream(self, sharedFileName):
        assert self._validateSharedFileName( sharedFileName )
        try:
            with open(os.path.join(self.jobStoreDir, sharedFileName), 'rb') as f:
                yield f
        except IOError as e:
            if e.errno == errno.ENOENT:
                raise NoSuchFileException(sharedFileName,sharedFileName)
            else:
                raise

    def writeStatsAndLogging(self, statsAndLoggingString):
        # Temporary files are placed in the set of temporary files/directories
        fd, tempStatsFile = tempfile.mkstemp(prefix="stats", suffix=".new", dir=self._getTempSharedDir())
        writeFormat = 'w' if isinstance(statsAndLoggingString, str) else 'wb'
        with open(tempStatsFile, writeFormat) as f:
            f.write(statsAndLoggingString)
        os.close(fd)
        os.rename(tempStatsFile, tempStatsFile[:-4])  # This operation is atomic

    def readStatsAndLogging(self, callback, readAll=False):
        numberOfFilesProcessed = 0
        for tempDir in self._tempDirectories():
            for tempFile in os.listdir(tempDir):
                if tempFile.startswith('stats'):
                    absTempFile = os.path.join(tempDir, tempFile)
                    if readAll or not tempFile.endswith('.new'):
                        with open(absTempFile, 'rb') as fH:
                            callback(fH)
                        numberOfFilesProcessed += 1
                        newName = tempFile.rsplit('.', 1)[0] + '.new'
                        newAbsTempFile = os.path.join(tempDir, newName)
                        # Mark this item as read
                        os.rename(absTempFile, newAbsTempFile)
        return numberOfFilesProcessed

    ##########################################
    # Private methods
    ##########################################

    def _getAbsPath(self, relativePath):
        """
        :param str relativePath: path relative to self.tempFilesDir.
        :rtype : string, string is the absolute path to a file path relative
        to the self.tempFilesDir.
        """
        return os.path.join(self.tempFilesDir, relativePath)

    def _getRelativePath(self, absPath):
        """
        absPath  is the absolute path to a file in the store,.

        :rtype : string, string is the path to the absPath file relative to the
        self.tempFilesDir

        """
        return absPath[len(self.tempFilesDir)+1:]

    def _getJobFileName(self, jobStoreID):
        """
        Return the path to the file containing the serialised JobGraph instance for the given
        job.

        :rtype: str
        """
        return os.path.join(self._getAbsPath(jobStoreID), "job")

    def _checkJobStoreId(self, jobStoreID):
        """
        Raises a NoSuchJobException if the jobStoreID does not exist.
        """
        if not self.waitForExists(jobStoreID,30):
            raise NoSuchJobException(jobStoreID)

    def _checkJobStoreFileID(self, jobStoreFileID):
        """
        :raise NoSuchFileException: if the jobStoreFileID does not exist or is not a file
        """
        if not self.fileExists(jobStoreFileID):
            raise NoSuchFileException(jobStoreFileID)

    def _getTempSharedDir(self):
        """
        Gets a temporary directory in the hierarchy of directories in self.tempFilesDir.
        This directory may contain multiple shared jobs/files.

        :rtype : string, path to temporary directory in which to place files/directories.
        """
        tempDir = self.tempFilesDir
        for i in range(self.levels):
            tempDir = os.path.join(tempDir, random.choice(self.validDirs))
            if not os.path.exists(tempDir):
                try:
                    os.mkdir(tempDir)
                except os.error:
                    if not os.path.exists(tempDir): # In the case that a collision occurs and
                        # it is created while we wait then we ignore
                        raise
        return tempDir

    def _tempDirectories(self):
        """
        :rtype : an iterator to the temporary directories containing jobs/stats files
        in the hierarchy of directories in self.tempFilesDir
        """
        def _dirs(path, levels):
            if levels > 0:
                for subPath in os.listdir(path):
                    for i in _dirs(os.path.join(path, subPath), levels-1):
                        yield i
            else:
                yield path
        for tempDir in _dirs(self.tempFilesDir, self.levels):
            yield tempDir

    def _getUniqueName(self, fileName, jobStoreID=None, sourceFunctionName="x"):
        """
        Create unique file name within a jobStore directory or tmp directory.

        :param fileName: A file name, which can be a full path as only the
        basename will be used.
        :param jobStoreID: If given, the path returned will be in the jobStore directory.
        Otherwise, the tmp directory will be used.
        :param sourceFunctionName: This name is the name of the function that
            generated this file.  Defaults to x if that name was not a normal
            name.  Used for tracking files.
        :return: The full path with a unique file name.
        """
        fd, absPath = self._getTempFile(jobStoreID)
        os.close(fd)
        os.unlink(absPath)
        # remove the .tmp extension and add the file name
        (noExt,ext) = os.path.splitext(absPath)
        uniquePath = noExt + '-' + sourceFunctionName + '-' + os.path.basename(fileName)
        if os.path.exists(absPath):
            return absPath  # give up, just return temp name to avoid conflicts
        return uniquePath

    def _getTempFile(self, jobStoreID=None):
        """
        :rtype : file-descriptor, string, string is the absolute path to a temporary file within
        the given job's (referenced by jobStoreID's) temporary file directory. The file-descriptor
        is integer pointing to open operating system file handle. Should be closed using os.close()
        after writing some material to the file.
        """
        if jobStoreID != None:
            # Make a temporary file within the job's directory
            self._checkJobStoreId(jobStoreID)
            return tempfile.mkstemp(suffix=".tmp",
                                dir=os.path.join(self._getAbsPath(jobStoreID), "g"))
        else:
            # Make a temporary file within the temporary file structure
            return tempfile.mkstemp(prefix="tmp", suffix=".tmp", dir=self._getTempSharedDir())<|MERGE_RESOLUTION|>--- conflicted
+++ resolved
@@ -377,7 +377,6 @@
         self._checkJobStoreFileID(jobStoreFileID)
         jobStoreFilePath = self._getAbsPath(jobStoreFileID)
         localDirPath = os.path.dirname(localFilePath)
-<<<<<<< HEAD
 
         if not symlink and os.path.islink(localFilePath):
             # We had a symlink and want to clobber it with a hardlink or copy.
@@ -396,11 +395,6 @@
                 os.symlink(jobStoreFilePath, localFilePath)
                 # It worked!
                 return
-=======
-        if symlink or self.linkImports:
-            try:
-                os.symlink(jobStoreFilePath, localFilePath)
->>>>>>> 6b649cf8
             except OSError as e:
                 if e.errno == errno.EEXIST:
                     # Overwrite existing file, emulating shutil.copyfile().
@@ -408,7 +402,6 @@
                     # It would be very unlikely to fail again for same reason but possible
                     # nonetheless in which case we should just give up.
                     os.symlink(jobStoreFilePath, localFilePath)
-<<<<<<< HEAD
 
                     # Now we succeeded and don't need to copy
                     return
@@ -425,21 +418,12 @@
                 os.link(jobStoreFilePath, localFilePath)
                 # It worked!
                 return
-=======
-                else:
-                    raise
-        # If local file would end up on same file system as the one hosting this job store ...
-        elif os.stat(jobStoreFilePath).st_dev == os.stat(localDirPath).st_dev:
-            try:
-                os.link(os.path.realpath(jobStoreFilePath), localFilePath)
->>>>>>> 6b649cf8
             except OSError as e:
                 if e.errno == errno.EEXIST:
                     # Overwrite existing file, emulating shutil.copyfile().
                     os.unlink(localFilePath)
                     # It would be very unlikely to fail again for same reason but possible
                     # nonetheless in which case we should just give up.
-<<<<<<< HEAD
                     os.link(jobStoreFilePath, localFilePath)
 
                     # Now we succeeded and don't need to copy
@@ -457,16 +441,6 @@
         # If we get here, neither a symlink nor a hardlink will work.
         # Make a complete copy.
         shutil.copyfile(jobStoreFilePath, localFilePath)
-=======
-                    os.link(os.path.realpath(jobStoreFilePath), localFilePath)
-                else:
-                    logger.critical('jobStoreFilePath: ' + jobStoreFilePath + ' ' + str(os.path.exists(jobStoreFilePath)))
-                    logger.critical('localFilePath: ' + localFilePath + ' ' + str(os.path.exists(localFilePath)))
-                    raise
-        else:
-            # ... otherwise we have to copy it.
-            shutil.copyfile(jobStoreFilePath, localFilePath)
->>>>>>> 6b649cf8
 
     def deleteFile(self, jobStoreFileID):
         if not self.fileExists(jobStoreFileID):
