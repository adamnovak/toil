# Copyright (C) 2015-2016 Regents of the University of California
#
# Licensed under the Apache License, Version 2.0 (the "License");
# you may not use this file except in compliance with the License.
# You may obtain a copy of the License at
#
#     http://www.apache.org/licenses/LICENSE-2.0
#
# Unless required by applicable law or agreed to in writing, software
# distributed under the License is distributed on an "AS IS" BASIS,
# WITHOUT WARRANTIES OR CONDITIONS OF ANY KIND, either express or implied.
# See the License for the specific language governing permissions and
# limitations under the License.

from __future__ import absolute_import
from __future__ import division
from builtins import map
from builtins import range
from builtins import object
from past.utils import old_div
import time
from contextlib import contextmanager
from threading import Thread, Event
import logging
import random
import uuid

# Python 3 compatibility imports
from six.moves.queue import Empty, Queue
from six.moves import xrange
from six import iteritems

from bd2k.util.objects import InnerClass

<<<<<<< HEAD
from toil.job import JobNode, Job

from toil.test import ToilTest
=======
from toil.job import JobNode
from toil.provisioners import Node
from toil.test import ToilTest, slow
>>>>>>> f462225e
from toil.batchSystems.abstractBatchSystem import (AbstractScalableBatchSystem,
                                                   NodeInfo,
                                                   AbstractBatchSystem)
from toil.provisioners import Node
from toil.provisioners.abstractProvisioner import AbstractProvisioner, Shape
from toil.provisioners.clusterScaler import ClusterScaler, binPacking
from toil.common import Config


logger = logging.getLogger(__name__)

# FIXME: Temporary log stuff - needs to be move to test setup

if False:
    logger.setLevel(logging.DEBUG)
    import sys

    ch = logging.StreamHandler(sys.stdout)
    ch.setLevel(logging.DEBUG)
    formatter = logging.Formatter('%(asctime)s - %(name)s - %(levelname)s - %(message)s')
    ch.setFormatter(formatter)
    logging.getLogger().addHandler(ch)


class ClusterScalerTest(ToilTest):
    def testBinPacking(self):
        """
        Tests the bin-packing method used by the cluster scaler.
        """
        for test in range(50):
            nodeShapes = [Shape(wallTime=random.choice(list(range(1, 100))),
                              memory=random.choice(list(range(1, 10))),
                              cores=random.choice(list(range(1, 10))),
                              disk=random.choice(list(range(1, 10))),
                              preemptable=False) for i in range(5)]
            randomJobShape = lambda x: Shape(wallTime=random.choice(list(range(1, (3 * x.wallTime) + 1))),
                                             memory=random.choice(list(range(1, x.memory + 1))),
                                             cores=random.choice(list(range(1, x.cores + 1))),
                                             disk=random.choice(list(range(1, x.disk + 1))),
                                             preemptable=False)
            randomJobShapes = []
            for nodeShape in nodeShapes:
                numberOfJobs = random.choice(list(range(1, 1000)))
                randomJobShapes.extend([randomJobShape(nodeShape) for i in range(numberOfJobs)])
            startTime = time.time()
            numberOfBins = binPacking(jobShapes=randomJobShapes, nodeShapes=nodeShapes)
            logger.info("Made the following node reservations: %s" % numberOfBins)


    def _testClusterScaling(self, config, numJobs, numPreemptableJobs, jobShape):
        """
        Test the ClusterScaler class with different patterns of job creation. Tests ascertain
        that autoscaling occurs and that all the jobs are run.
        """
        # First do simple test of creating 100 preemptable and non-premptable jobs and check the
        # jobs are completed okay, then print the amount of worker time expended and the total
        # number of worker nodes used.

        logger.info("Creating dummy batch system and scalar")

        mock = MockBatchSystemAndProvisioner(config, secondsPerJob=2.0)
        mock.start()
        clusterScaler = ClusterScaler(mock, mock, config)
        clusterScaler.start()
        try:
            # Add 100 jobs to complete 
            logger.info("Creating test jobs")
            list(map(lambda x: mock.addJob(jobShape=jobShape), list(range(numJobs))))
            list(map(lambda x: mock.addJob(jobShape=jobShape, preemptable=True), list(range(numPreemptableJobs))))
    
            # Add some completed jobs
            for preemptable in (True, False):
                if preemptable and numPreemptableJobs > 0 or not preemptable and numJobs > 0:
                    # Add a 1000 random jobs
                    for i in range(1000):
                        x = mock.getNodeShape(nodeType=jobShape)
                        iJ = JobNode(jobStoreID=1,
                                     requirements=dict(memory=random.choice(list(range(1, x.memory))),
                                                       cores=random.choice(list(range(1, x.cores))),
                                                       disk=random.choice(list(range(1, x.disk))),
                                                       preemptable=preemptable),
                                     command=None,
                                     jobName='testClusterScaling', unitName='')
                        clusterScaler.addCompletedJob(iJ, random.choice(list(range(1, x.wallTime))))
    
            logger.info("Waiting for jobs to be processed")
            startTime = time.time()
            # Wait while the cluster the process chunks through the jobs
            while (mock.getNumberOfJobsIssued(preemptable=False) > 0
                   or mock.getNumberOfJobsIssued(preemptable=True) > 0
                   or mock.getNumberOfNodes() > 0 or mock.getNumberOfNodes(preemptable=True) > 0):
                logger.info("Running, non-preemptable queue size: %s, non-preemptable workers: %s, "
                            "preemptable queue size: %s, preemptable workers: %s" %
                            (mock.getNumberOfJobsIssued(preemptable=False),
                             mock.getNumberOfNodes(preemptable=False),
                             mock.getNumberOfJobsIssued(preemptable=True),
                             mock.getNumberOfNodes(preemptable=True)))
                clusterScaler.check()
                time.sleep(0.5)
            logger.info("We waited %s for cluster to finish" % (time.time() - startTime))
        finally:
            clusterScaler.shutdown()
            mock.shutDown()

        # Print some info about the autoscaling
        logger.info("Total-jobs: %s: Max-workers: %s,"
                    " Total-worker-time: %s, Worker-time-per-job: %s" %
                    (mock.totalJobs, sum(mock.maxWorkers.values()),
                     mock.totalWorkerTime,
                     old_div(mock.totalWorkerTime, mock.totalJobs) if mock.totalJobs > 0 else 0.0))

    @slow
    def testClusterScaling(self):
        """
        Test scaling for a batch of non-preemptable jobs and no preemptable jobs (makes debugging
        easier).
        """
        config = Config()

        # Make defaults dummy values
        config.defaultMemory = 1
        config.defaultCores = 1
        config.defaultDisk = 1

        # No preemptable nodes/jobs
        config.maxPreemptableNodes = []  # No preemptable nodes

        # Non-preemptable parameters
        config.nodeTypes = [Shape(20, 10, 10, 10, False)]
        config.minNodes = [0]
        config.maxNodes = [10]

        # Algorithm parameters
        config.alphaPacking = 0.8
        config.betaInertia = 1.2
        config.scaleInterval = 3

        self._testClusterScaling(config, numJobs=100, numPreemptableJobs=0, jobShape=config.nodeTypes[0])
        
    def testClusterScalingMultipleNodeTypes(self):

        smallNode = Shape(20, 5, 10, 10, False)
        mediumNode = Shape(20, 10, 10, 10, False)
        largeNode = Shape(20, 20, 10, 10, False)

        numJobs = 100
        
        config = Config()

        # Make defaults dummy values
        config.defaultMemory = 1
        config.defaultCores = 1
        config.defaultDisk = 1

        # No preemptable nodes/jobs
        config.preemptableNodeTypes = []
        config.minPreemptableNodes = []
        config.maxPreemptableNodes = []  # No preemptable nodes

        #Make sure the node types don't have to be ordered
        config.nodeTypes = [largeNode, smallNode, mediumNode]
        config.minNodes = [0, 0, 0]
        config.maxNodes = [10, 10, 10]

        # Algorithm parameters
        config.alphaPacking = 0.8
        config.betaInertia = 1.2
        config.scaleInterval = 3
        
        mock = MockBatchSystemAndProvisioner(config, secondsPerJob=2.0)
        clusterScaler = ClusterScaler(mock, mock, config)
        clusterScaler.start()
        mock.start()

        try:
            #Add small jobs
            list(map(lambda x: mock.addJob(jobShape=smallNode), list(range(numJobs))))
            list(map(lambda x: mock.addJob(jobShape=mediumNode), list(range(numJobs))))
            
            #Add medium completed jobs
            for i in range(1000):
                iJ = JobNode(jobStoreID=1,
                             requirements=dict(memory=random.choice(range(smallNode.memory, mediumNode.memory)),
                                               cores=mediumNode.cores,
                                               disk=largeNode.cores,
                                               preemptable=False),
                             command=None,
                             jobName='testClusterScaling', unitName='')
                clusterScaler.addCompletedJob(iJ, random.choice(range(1, 10)))

            while mock.getNumberOfJobsIssued() > 0 or mock.getNumberOfNodes() > 0:
                logger.info("%i nodes currently provisioned" % mock.getNumberOfNodes())
                #Make sure there are no large nodes
                self.assertEqual(mock.getNumberOfNodes(nodeType=largeNode), 0)
                clusterScaler.check()
                time.sleep(0.5)
        finally:
            clusterScaler.shutdown()
            mock.shutDown()

        #Make sure jobs ran on both the small and medium node types
        self.assertTrue(mock.totalJobs > 0)
        self.assertTrue(mock.maxWorkers[smallNode] > 0)
        self.assertTrue(mock.maxWorkers[mediumNode] > 0)

<<<<<<< HEAD
        self.assertEqual(mock.maxWorkers[largeNode], 0)
        
=======
    @slow
>>>>>>> f462225e
    def testClusterScalingWithPreemptableJobs(self):
        """
        Test scaling simultaneously for a batch of preemptable and non-preemptable jobs.
        """
        config = Config()

        jobShape = Shape(20, 10, 10, 10, False)
        preemptableJobShape = Shape(20, 10, 10, 10, True)

        # Make defaults dummy values
        config.defaultMemory = 1
        config.defaultCores = 1
        config.defaultDisk = 1

        # non-preemptable node parameters
        config.nodeTypes = [jobShape, preemptableJobShape]
        config.minNodes = [0,0]
        config.maxNodes = [10,10]

        # Algorithm parameters
        config.alphaPacking = 0.8
        config.betaInertia = 1.2
        config.scaleInterval = 3

        self._testClusterScaling(config, numJobs=100, numPreemptableJobs=100, jobShape=jobShape)


# noinspection PyAbstractClass
class MockBatchSystemAndProvisioner(AbstractScalableBatchSystem, AbstractProvisioner):
    """
    Mimics a job batcher, provisioner and scalable batch system
    """

    def __init__(self, config, secondsPerJob):
        super(MockBatchSystemAndProvisioner, self).__init__(config=config)
        # To mimic parallel preemptable and non-preemptable queues
        # for jobs we create two parallel instances of the following class
        self.config = config
        self.secondsPerJob = secondsPerJob
        self.provisioner = self
        self.batchSystem = self

        self.nodeTypes = config.nodeTypes
        self.nodeShapes = self.nodeTypes
        self.nodeShapes.sort()

        self.jobQueue = Queue()
        self.updatedJobsQueue = Queue()
        self.jobBatchSystemIDToIssuedJob = {}
        self.totalJobs = 0 # Count of total jobs processed
        self.totalWorkerTime = 0.0  # Total time spent in worker threads

        self.nodesToWorker = {}  # Map from Node to instances of the Worker class

        self.workers = {nodeShape:[] for nodeShape in self.nodeShapes} # Instances of the Worker class
        self.maxWorkers = {nodeShape:0 for nodeShape in self.nodeShapes} # Maximum number of workers
        self.running = False
        self.leaderThread = Thread(target=self._leaderFn)

    def start(self):
        self.running = True
        self.leaderThread.start()

    def shutDown(self):
        self.running = False
        self.leaderThread.join()

    
    # Stub out all AbstractBatchSystem methods since they are never called

    for name, value in iteritems(AbstractBatchSystem.__dict__):
        if getattr(value, '__isabstractmethod__', False):
            exec('def %s(): pass' % name)
        # Without this, the class would end up with .name and .value attributes
        del name, value

    # AbstractScalableBatchSystem methods

    def nodeInUse(self, nodeIP):
        return False

    def ignoreNode(self, nodeAddress):
        pass

    def unignoreNode(self, nodeAddress):
        pass

    @contextmanager
    def nodeFiltering(self, filter):
        nodes = self.getProvisionedWorkers(preemptable=True, nodeType=None) + self.getProvisionedWorkers(preemptable=False, nodeType=None)
        yield nodes

    # AbstractProvisioner methods

    def getProvisionedWorkers(self, nodeType=None, preemptable=None):
        """
        Returns a list of Node objects, each representing a worker node in the cluster
        
        :param preemptable: If True only return preemptable nodes else return non-preemptable nodes
        :return: list of Node
        """
        nodesToWorker = self.nodesToWorker
        if nodeType:
            return [node for node in nodesToWorker if node.nodeType == nodeType]
        else:
            return list(nodesToWorker.keys())


    def terminateNodes(self, nodes):
        self._removeNodes(nodes)

    def remainingBillingInterval(self, node):
        pass



    def addJob(self, jobShape, preemptable=False):
        """
        Add a job to the job queue
        """
        self.totalJobs += 1
        jobID = uuid.uuid4()
        self.jobBatchSystemIDToIssuedJob[jobID] = Job(memory=jobShape.memory,
                                                          cores=jobShape.cores, disk=jobShape.disk, preemptable=preemptable)
        self.jobQueue.put(jobID)

    # JobBatcher functionality

    def getNumberOfJobsIssued(self, preemptable=None):
        if preemptable is not None:
            jobList = [job for job in list(self.jobQueue.queue) if self.jobBatchSystemIDToIssuedJob[job].preemptable == preemptable]
            return len(jobList)
        else:
            return self.jobQueue.qsize()

    def getJobs(self):
        return self.jobBatchSystemIDToIssuedJob.values()
    
    # AbstractScalableBatchSystem functionality

    def getNodes(self, preemptable=False, timeout=None):
        nodes = dict()
        for node in self.nodesToWorker:
            if node.preemptable == preemptable:
                worker = self.nodesToWorker[node]
                nodes[node.privateIP] = NodeInfo(coresTotal=0, coresUsed=0, requestedCores=1,
                                                        memoryTotal=0, memoryUsed=0, requestedMemory=1,
                                                        workers=1 if worker.busyEvent.is_set() else 0)
        return nodes

    # AbstractProvisioner functionality

    def addNodes(self, nodeType, numNodes, preemptable):
        self._addNodes(numNodes=numNodes, nodeType=nodeType, preemptable=preemptable)
        return self.getNumberOfNodes(nodeType=nodeType, preemptable=preemptable)

    def getNodeShape(self, nodeType, preemptable=False):
        #Assume node shapes and node types are the same thing for testing
        return nodeType

    def getWorkersInCluster(self, nodeShape):
        return self.workers[nodeShape]


    def _leaderFn(self):
        while self.running:
            updatedJobID = None
            try:
                updatedJobID = self.updatedJobsQueue.get(timeout=1.0)
            except Empty:
                continue
            if updatedJobID:
                del self.jobBatchSystemIDToIssuedJob[updatedJobID]
            time.sleep(0.1)
            

    def _addNodes(self, numNodes, nodeType, preemptable=False):
        nodeShape = self.getNodeShape(nodeType=nodeType, preemptable=preemptable)
        class Worker(object):
            def __init__(self, jobQueue, updatedJobsQueue, secondsPerJob):
                self.busyEvent = Event()
                self.stopEvent = Event()

                def workerFn():
                    while True:
                        if self.stopEvent.is_set():
                            return
                        try:
                            jobID = jobQueue.get(timeout=1.0)
                        except Empty:
                            continue
                        updatedJobsQueue.put(jobID)
                        self.busyEvent.set()
                        time.sleep(secondsPerJob)
                        self.busyEvent.clear()

                self.startTime = time.time()
                self.worker = Thread(target=workerFn)
                self.worker.start()

            def stop(self):
                self.stopEvent.set()
                self.worker.join()
                return time.time() - self.startTime
        for i in range(numNodes):
            node = Node('127.0.0.1', uuid.uuid4(), 'testNode', time.time(), nodeType=nodeType,
                    preemptable=preemptable)
            self.nodesToWorker[node] = Worker(self.jobQueue, self.updatedJobsQueue, self.secondsPerJob)
            self.workers[nodeShape].append(self.nodesToWorker[node])
        self.maxWorkers[nodeShape] = max(self.maxWorkers[nodeShape], len(self.workers[nodeShape]))

    def _removeNodes(self, nodes):
        logger.info("removing nodes. %s workers and %s to terminate", len(self.nodesToWorker), len(nodes))
        for node in nodes:
            logger.info("removed node")
            try:
                nodeShape = self.getNodeShape(node.nodeType, node.preemptable)
                worker = self.nodesToWorker.pop(node)
                self.workers[nodeShape].pop()
                self.totalWorkerTime += worker.stop()
            except KeyError:
                # Node isn't our responsibility
                pass

    def getNumberOfNodes(self, nodeType=None, preemptable=None):
        if nodeType:
            nodeShape = self.getNodeShape(nodeType=nodeType, preemptable=preemptable)
            return len(self.workers[nodeShape])
        else:
            return len(self.nodesToWorker)
                <|MERGE_RESOLUTION|>--- conflicted
+++ resolved
@@ -32,15 +32,9 @@
 
 from bd2k.util.objects import InnerClass
 
-<<<<<<< HEAD
 from toil.job import JobNode, Job
 
-from toil.test import ToilTest
-=======
-from toil.job import JobNode
-from toil.provisioners import Node
 from toil.test import ToilTest, slow
->>>>>>> f462225e
 from toil.batchSystems.abstractBatchSystem import (AbstractScalableBatchSystem,
                                                    NodeInfo,
                                                    AbstractBatchSystem)
@@ -180,6 +174,7 @@
 
         self._testClusterScaling(config, numJobs=100, numPreemptableJobs=0, jobShape=config.nodeTypes[0])
         
+    @slow
     def testClusterScalingMultipleNodeTypes(self):
 
         smallNode = Shape(20, 5, 10, 10, False)
@@ -246,12 +241,9 @@
         self.assertTrue(mock.maxWorkers[smallNode] > 0)
         self.assertTrue(mock.maxWorkers[mediumNode] > 0)
 
-<<<<<<< HEAD
         self.assertEqual(mock.maxWorkers[largeNode], 0)
         
-=======
     @slow
->>>>>>> f462225e
     def testClusterScalingWithPreemptableJobs(self):
         """
         Test scaling simultaneously for a batch of preemptable and non-preemptable jobs.
