# Copyright (C) 2015-2021 Regents of the University of California
#
# Licensed under the Apache License, Version 2.0 (the "License");
# you may not use this file except in compliance with the License.
# You may obtain a copy of the License at
#
#     http://www.apache.org/licenses/LICENSE-2.0
#
# Unless required by applicable law or agreed to in writing, software
# distributed under the License is distributed on an "AS IS" BASIS,
# WITHOUT WARRANTIES OR CONDITIONS OF ANY KIND, either express or implied.
# See the License for the specific language governing permissions and
# limitations under the License.
import logging
import time
from abc import ABCMeta, abstractmethod
from datetime import datetime
from queue import Empty, Queue
from threading import Lock, Thread
from typing import Dict, List, Optional, Tuple, Union

from toil.common import Config
from toil.batchSystems.abstractBatchSystem import (BatchJobExitReason,
                                                   UpdatedBatchJobInfo)
from toil.batchSystems.cleanup_support import BatchSystemCleanupSupport
from toil.bus import ExternalBatchIdMessage, get_job_kind
<<<<<<< HEAD
from toil.job import AcceleratorRequirement
from toil.statsAndLogging import TRACE
=======
from toil.job import JobDescription, AcceleratorRequirement
>>>>>>> 631ae0ce
from toil.lib.misc import CalledProcessErrorStderr
from toil.lib.retry import old_retry, DEFAULT_DELAYS, retry

logger = logging.getLogger(__name__)


# Internally we throw around these flat tuples of random important things about a job.
# Assigned ID
# Required cores
# Required memory
# Command to run
# Unit name of the job
# Environment dict for the job
# Accelerator requirements for the job
JobTuple = Tuple[int, float, int, str, str, Dict[str, str], List[AcceleratorRequirement]]

class ExceededRetryAttempts(Exception):
    def __init__(self):
        super().__init__("Exceeded retry attempts talking to scheduler.")

class AbstractGridEngineBatchSystem(BatchSystemCleanupSupport):
    """
    A partial implementation of BatchSystemSupport for batch systems run on a
    standard HPC cluster. By default auto-deployment is not implemented.
    """
    class GridEngineThreadException(Exception):
        pass

    class GridEngineThread(Thread, metaclass=ABCMeta):
        def __init__(self, newJobsQueue: Queue, updatedJobsQueue: Queue, killQueue: Queue, killedJobsQueue: Queue, boss: 'AbstractGridEngineBatchSystem') -> None:
            """
            Abstract thread interface class. All instances are created with five
            initial arguments (below). Note the Queue instances passed are empty.

            :param newJobsQueue: a Queue of new (unsubmitted) jobs
            :param updatedJobsQueue: a Queue of jobs that have been updated
            :param killQueue: a Queue of active jobs that need to be killed
            :param killedJobsQueue: Queue of killed jobs for this thread
            :param boss: the AbstractGridEngineBatchSystem instance that
                         controls this GridEngineThread

            """
            Thread.__init__(self)
            self.boss = boss
            self.boss.config.statePollingWait = \
                self.boss.config.statePollingWait or self.boss.getWaitDuration()
            self.boss.config.state_polling_timeout = \
                self.boss.config.state_polling_timeout or self.boss.config.statePollingWait * 10
            self.newJobsQueue = newJobsQueue
            self.updatedJobsQueue = updatedJobsQueue
            self.killQueue = killQueue
            self.killedJobsQueue = killedJobsQueue
            self.waitingJobs: List[JobTuple] = list()
            self.runningJobs = set()
            # TODO: Why do we need a lock for this? We have the GIL.
            self.runningJobsLock = Lock()
            self.batchJobIDs: Dict[int, str] = dict()
            self._checkOnJobsCache = None
            self._checkOnJobsTimestamp = None
            self.exception = None

        def getBatchSystemID(self, jobID: int) -> str:
            """
            Get batch system-specific job ID

            Note: for the moment this is the only consistent way to cleanly get
            the batch system job ID

            :param jobID: Toil BatchSystem numerical job ID
            """
            if jobID not in self.batchJobIDs:
                raise RuntimeError("Unknown jobID, could not be converted")

            (job, task) = self.batchJobIDs[jobID]
            if task is None:
                return str(job)
            else:
                return str(job) + "." + str(task)

        def forgetJob(self, jobID: int) -> None:
            """
            Remove jobID passed

            :param jobID: toil job ID
            """
            with self.runningJobsLock:
                self.runningJobs.remove(jobID)
            del self.batchJobIDs[jobID]

        def createJobs(self, newJob: JobTuple) -> bool:
            """
            Create a new job with the given attributes.

            Implementation-specific; called by GridEngineThread.run()
            """
            activity = False
            # Load new job id if present:
            if newJob is not None:
                self.waitingJobs.append(newJob)
            # Launch jobs as necessary:
            while len(self.waitingJobs) > 0 and \
                    len(self.runningJobs) < int(self.boss.config.max_jobs):
                activity = True
                jobID, cpu, memory, command, jobName, environment, gpus = self.waitingJobs.pop(0)
                if self.boss.config.memory_is_product and cpu > 1:
                    memory = memory // cpu
                # prepare job submission command
                subLine = self.prepareSubmission(cpu, memory, jobID, command, jobName, environment, gpus)
                logger.debug("Running %r", subLine)
                batchJobID = self.boss.with_retries(self.submitJob, subLine)
                if self.boss._outbox is not None:
                    #JobID corresponds to the toil version of the jobID, dif from jobstore idea of the id, batchjobid is what we get from slurm
                    self.boss._outbox.publish(ExternalBatchIdMessage(jobID, batchJobID, self.boss.__class__.__name__))

                logger.debug("Submitted job %s", str(batchJobID))

                # Store dict for mapping Toil job ID to batch job ID
                # TODO: Note that this currently stores a tuple of (batch system
                # ID, Task), but the second value is None by default and doesn't
                # seem to be used
                self.batchJobIDs[jobID] = (batchJobID, None)

                # Add to queue of running jobs
                with self.runningJobsLock:
                    self.runningJobs.add(jobID)

            return activity

        def killJobs(self):
            """
            Kill any running jobs within thread
            """
            killList = list()
            while True:
                try:
                    jobId = self.killQueue.get(block=False)
                except Empty:
                    break
                else:
                    killList.append(jobId)

            if not killList:
                return False

            # Do the dirty job
            for jobID in list(killList):
                if jobID in self.runningJobs:
                    logger.debug('Killing job: %s', jobID)

                    # this call should be implementation-specific, all other
                    # code is redundant w/ other implementations
                    self.killJob(jobID)
                else:
                    if jobID in self.waitingJobs:
                        self.waitingJobs.remove(jobID)
                    self.killedJobsQueue.put(jobID)
                    killList.remove(jobID)

            # Wait to confirm the kill
            while killList:
                for jobID in list(killList):
                    batchJobID = self.getBatchSystemID(jobID)
                    exit_code = self.boss.with_retries(self.getJobExitCode, batchJobID)
                    if exit_code is not None:
                        logger.debug('Adding jobID %s to killedJobsQueue', jobID)
                        self.killedJobsQueue.put(jobID)
                        killList.remove(jobID)
                        self.forgetJob(jobID)
                if len(killList) > 0:
                    logger.warning("Some jobs weren't killed, trying again in %is.", self.boss.sleepSeconds())

            return True

        def checkOnJobs(self):
            """Check and update status of all running jobs.

            Respects statePollingWait and will return cached results if not within
            time period to talk with the scheduler.
            """

            if self._checkOnJobsTimestamp:
                time_since_last_check = (datetime.now() - self._checkOnJobsTimestamp).total_seconds()
                if time_since_last_check < self.boss.config.statePollingWait:
                    return self._checkOnJobsCache

            activity = False
            running_job_list = list(self.runningJobs)
            batch_job_id_list = [self.getBatchSystemID(j) for j in running_job_list]
            if batch_job_id_list:
                # Get the statuses as a batch
                statuses = self.boss.with_retries(
                    self.coalesce_job_exit_codes, batch_job_id_list
                )
                # We got the statuses as a batch
                for running_job_id, status in zip(running_job_list, statuses):
                    activity = self._handle_job_status(
                        running_job_id, status, activity
                    )

            self._checkOnJobsCache = activity
            self._checkOnJobsTimestamp = datetime.now()
            return activity

        def _handle_job_status(
            self, job_id: int, status: Union[int, Tuple[int, Optional[BatchJobExitReason]], None], activity: bool
        ) -> bool:
            """
            Helper method for checkOnJobs to handle job statuses
            """
            if status is not None:
                if isinstance(status, int):
                    code = status
                    reason = None
                else:
                    code, reason = status
                self.updatedJobsQueue.put(
                    UpdatedBatchJobInfo(
                        jobID=job_id, exitStatus=code, exitReason=reason, wallTime=None
                    )
                )
                self.forgetJob(job_id)
                return True
            return activity

        def _runStep(self):
            """return True if more jobs, False is all done"""
            activity = False
            newJob = None
            if not self.newJobsQueue.empty():
                activity = True
                newJob = self.newJobsQueue.get()
                if newJob is None:
                    logger.debug('Received queue sentinel.')
                    # Send out kill signals before stopping
                    self.killJobs()
                    return False
            if self.killJobs():
                activity = True
            if self.createJobs(newJob):
                activity = True
            if self.checkOnJobs():
                activity = True
            if not activity:
                logger.log(TRACE, 'No activity, sleeping for %is', self.boss.sleepSeconds())
            return True

        def run(self):
            """
            Run any new jobs
            """
            try:
                while self._runStep():
                    pass
            except Exception as ex:
                self.exception = ex
                logger.error("GridEngine like batch system failure: %s", ex)
                # don't raise exception as is_alive will still be set to false,
                # signalling exception in the thread as we expect the thread to
                # always be running for the duration of the workflow

        def coalesce_job_exit_codes(self, batch_job_id_list: list) -> List[Union[int, Tuple[int, Optional[BatchJobExitReason]], None]]:
            """
            Returns exit codes and possibly exit reasons for a list of jobs, or None if they are running.

            Called by GridEngineThread.checkOnJobs().

            The default implementation falls back on self.getJobExitCode and polls each job individually

            :param string batch_job_id_list: List of batch system job ID
            """
            statuses = []
            try:
                for batch_job_id in batch_job_id_list:
                    statuses.append(self.boss.with_retries(self.getJobExitCode, batch_job_id))
            except CalledProcessErrorStderr as err:
                # This avoids the nested retry issue where we could issue n^2 retries when the backing scheduler somehow disappears
                # We catch the internal retry exception and raise something else so the outer retry doesn't retry the entire function again
                raise ExceededRetryAttempts() from err
            return statuses

        @abstractmethod
        def prepareSubmission(self,
                              cpu: int,
                              memory: int,
                              jobID: int,
                              command: str,
                              jobName: str,
                              job_environment: Optional[Dict[str, str]] = None,
                              gpus: Optional[int] = None) -> List[str]:
            """
            Preparation in putting together a command-line string
            for submitting to batch system (via submitJob().)

            :param: int cpu
            :param: int memory
            :param: int jobID: Toil job ID
            :param: string subLine: the command line string to be called
            :param: string jobName: the name of the Toil job, to provide metadata to batch systems if desired
            :param: dict job_environment: the environment variables to be set on the worker

            :rtype: List[str]
            """
            raise NotImplementedError()

        @abstractmethod
        def submitJob(self, subLine):
            """
            Wrapper routine for submitting the actual command-line call, then
            processing the output to get the batch system job ID

            :param: string subLine: the literal command line string to be called

            :rtype: string: batch system job ID, which will be stored internally
            """
            raise NotImplementedError()

        @abstractmethod
        def getRunningJobIDs(self):
            """
            Get a list of running job IDs. Implementation-specific; called by boss
            AbstractGridEngineBatchSystem implementation via
            AbstractGridEngineBatchSystem.getRunningBatchJobIDs()

            :rtype: list
            """
            raise NotImplementedError()

        @abstractmethod
        def killJob(self, jobID):
            """
            Kill specific job with the Toil job ID. Implementation-specific; called
            by GridEngineThread.killJobs()

            :param string jobID: Toil job ID
            """
            raise NotImplementedError()

        @abstractmethod
        def getJobExitCode(self, batchJobID) -> Union[int, Tuple[int, Optional[BatchJobExitReason]], None]:
            """
            Returns job exit code and possibly an instance of abstractBatchSystem.BatchJobExitReason.

            Returns None if the job is still running.

            If the job is not running but the exit code is not available, it
            will be EXIT_STATUS_UNAVAILABLE_VALUE. Implementation-specific;
            called by GridEngineThread.checkOnJobs().

            The exit code will only be 0 if the job affirmatively succeeded.

            :param string batchjobID: batch system job ID
            """
            raise NotImplementedError()

    def __init__(self, config: Config, maxCores: float, maxMemory: int, maxDisk: int) -> None:
        super().__init__(
            config, maxCores, maxMemory, maxDisk)
        self.config = config

        self.currentJobs = set()

        self.newJobsQueue = Queue()
        self.updatedJobsQueue = Queue()
        self.killQueue = Queue()
        self.killedJobsQueue = Queue()
        # get the associated thread class here
        self.background_thread = self.GridEngineThread(self.newJobsQueue, self.updatedJobsQueue,
                                                       self.killQueue, self.killedJobsQueue, self)
        self.background_thread.start()
        self._getRunningBatchJobIDsTimestamp = None
        self._getRunningBatchJobIDsCache = {}

    @classmethod
    def supportsAutoDeployment(cls):
        return False

    def count_needed_gpus(self, job_desc: JobDescription):
        """
        Count the number of cluster-allocateable GPUs we want to allocate for the given job.
        """
        gpus = 0
        if isinstance(job_desc.accelerators, list):
            for accelerator in job_desc.accelerators:
                if accelerator['kind'] == 'gpu':
                    gpus += accelerator['count']
        else:
            gpus = job_desc.accelerators

        return gpus

    def issueBatchJob(self, command: str, job_desc: JobDescription, job_environment: Optional[Dict[str, str]] = None):
        # Avoid submitting internal jobs to the batch queue, handle locally
        local_id = self.handleLocalJob(command, job_desc)
        if local_id is not None:
            return local_id
        else:
            self.check_resource_request(job_desc)
            gpus = self.count_needed_gpus(job_desc)
            job_id = self.getNextJobID()
            self.currentJobs.add(job_id)

            self.newJobsQueue.put((job_id, job_desc.cores, job_desc.memory, command, get_job_kind(job_desc.get_names()),
                                   job_environment, gpus))
            logger.debug("Issued the job command: %s with job id: %s and job name %s", command, str(job_id),
                         get_job_kind(job_desc.get_names()))
        return job_id

    def killBatchJobs(self, jobIDs):
        """
        Kills the given jobs, represented as Job ids, then checks they are dead by checking
        they are not in the list of issued jobs.
        """
        self.killLocalJobs(jobIDs)
        jobIDs = set(jobIDs)
        logger.debug('Jobs to be killed: %r', jobIDs)
        for jobID in jobIDs:
            self.killQueue.put(jobID)
        while jobIDs:
            try:
                killedJobId = self.killedJobsQueue.get(timeout=10)
            except Empty:
                if not self.background_thread.is_alive():
                    raise self.GridEngineThreadException("Grid engine thread failed unexpectedly") from self.background_thread.exception
                continue
            if killedJobId is None:
                break
            jobIDs.remove(killedJobId)
            if killedJobId in self._getRunningBatchJobIDsCache:
                # Running batch id cache can sometimes contain a job we kill, so to ensure cache doesn't contain the job, we delete it here
                del self._getRunningBatchJobIDsCache[killedJobId]
            if killedJobId in self.currentJobs:
                self.currentJobs.remove(killedJobId)
            if jobIDs:
                logger.debug('Some kills (%s) still pending, sleeping %is', len(jobIDs),
                             self.sleepSeconds())

    def getIssuedBatchJobIDs(self):
        """
        Gets the list of issued jobs
        """
        return list(self.getIssuedLocalJobIDs()) + list(self.currentJobs)

    def getRunningBatchJobIDs(self):
        """
        Retrieve running job IDs from local and batch scheduler.

        Respects statePollingWait and will return cached results if not within
        time period to talk with the scheduler.
        """
        if (self._getRunningBatchJobIDsTimestamp and (
                datetime.now() -
                self._getRunningBatchJobIDsTimestamp).total_seconds() <
                self.config.statePollingWait):
            batchIds = self._getRunningBatchJobIDsCache
        else:
            batchIds = self.with_retries(self.background_thread.getRunningJobIDs)
            self._getRunningBatchJobIDsCache = batchIds
            self._getRunningBatchJobIDsTimestamp = datetime.now()
        batchIds.update(self.getRunningLocalJobIDs())
        return batchIds

    def getUpdatedBatchJob(self, maxWait):
        local_tuple = self.getUpdatedLocalJob(0)

        if not self.background_thread.is_alive():
            # kill remaining jobs on the thread
            self.background_thread.killJobs()
            raise self.GridEngineThreadException("Unexpected GridEngineThread failure") from self.background_thread.exception
        if local_tuple:
            return local_tuple
        else:
            try:
                item = self.updatedJobsQueue.get(timeout=maxWait)
            except Empty:
                return None
            logger.debug('UpdatedJobsQueue Item: %s', item)
            self.currentJobs.remove(item.jobID)
            return item

    def shutdown(self) -> None:
        """
        Signals thread to shutdown (via sentinel) then cleanly joins the thread
        """

        for jobID in self.getIssuedBatchJobIDs():
            # Send kill signals to any jobs that might be running
            self.killQueue.put(jobID)

        self.shutdownLocal()
        newJobsQueue = self.newJobsQueue
        self.newJobsQueue = None

        newJobsQueue.put(None)
        self.background_thread.join()

        # Now in one thread, kill all the jobs
        if len(self.background_thread.runningJobs) > 0:
            logger.warning("Cleaning up %s jobs still running at shutdown", len(self.background_thread.runningJobs))
        for job in self.background_thread.runningJobs:
            self.killQueue.put(job)
        self.background_thread.killJobs()

    def setEnv(self, name, value=None):
        if value and ',' in value:
            raise ValueError(type(self).__name__ + " does not support commata in environment variable values")
        return super().setEnv(name, value)

    @classmethod
    def getWaitDuration(self):
        return 1

    def sleepSeconds(self, sleeptime=1):
        """ Helper function to drop on all state-querying functions to avoid over-querying.
        """
        time.sleep(sleeptime)
        return sleeptime

    def with_retries(self, operation, *args, **kwargs):
        """
        Call operation with args and kwargs. If one of the calls to a
        command fails, sleep and try again.
        """
        for attempt in old_retry(
            # Don't retry more often than the state polling wait.
            delays=[max(delay, self.config.statePollingWait) for delay in DEFAULT_DELAYS],
            timeout=self.config.state_polling_timeout,
            predicate=lambda e: isinstance(e, CalledProcessErrorStderr)
        ):
            with attempt:
                try:
                    return operation(*args, **kwargs)
                except CalledProcessErrorStderr as err:
                    logger.error("Errored operation %s, code %d: %s",
                                 operation.__name__, err.returncode, err.stderr)
                    # Raise up to the retry logic, which will retry until timeout
                    raise err<|MERGE_RESOLUTION|>--- conflicted
+++ resolved
@@ -24,12 +24,8 @@
                                                    UpdatedBatchJobInfo)
 from toil.batchSystems.cleanup_support import BatchSystemCleanupSupport
 from toil.bus import ExternalBatchIdMessage, get_job_kind
-<<<<<<< HEAD
-from toil.job import AcceleratorRequirement
+from toil.job import JobDescription, AcceleratorRequirement
 from toil.statsAndLogging import TRACE
-=======
-from toil.job import JobDescription, AcceleratorRequirement
->>>>>>> 631ae0ce
 from toil.lib.misc import CalledProcessErrorStderr
 from toil.lib.retry import old_retry, DEFAULT_DELAYS, retry
 
