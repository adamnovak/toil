# Copyright (C) 2015 UCSC Computational Genomics Lab
#
# Licensed under the Apache License, Version 2.0 (the "License");
# you may not use this file except in compliance with the License.
# You may obtain a copy of the License at
#
#     http://www.apache.org/licenses/LICENSE-2.0
#
# Unless required by applicable law or agreed to in writing, software
# distributed under the License is distributed on an "AS IS" BASIS,
# WITHOUT WARRANTIES OR CONDITIONS OF ANY KIND, either express or implied.
# See the License for the specific language governing permissions and
# limitations under the License.
import socket
import subprocess
import logging

import time

import sys
from bd2k.util import memoize
from boto.ec2.blockdevicemapping import BlockDeviceMapping, BlockDeviceType
from boto.exception import BotoServerError, EC2ResponseError
from cgcloud.lib.ec2 import (ec2_instance_types, retry_ec2, a_short_time,
                             wait_transition, create_ondemand_instances,
                             create_spot_instances, wait_instances_running)
from itertools import count

from toil import applianceSelf
from toil.provisioners.abstractProvisioner import AbstractProvisioner, Shape
from toil.provisioners.aws import *
from cgcloud.lib.context import Context
from boto.utils import get_instance_metadata
from bd2k.util.retry import retry
from toil.provisioners import awsRemainingBillingInterval

logger = logging.getLogger(__name__)


<<<<<<< HEAD
class AWSProvisioner(AbstractProvisioner):
=======

class AWSProvisioner(AbstractProvisioner, BaseAWSProvisioner):
>>>>>>> f636e5d0

    def __init__(self, config, batchSystem):
        super(AWSProvisioner, self).__init__(config, batchSystem)
        self.instanceMetaData = get_instance_metadata()
        self.clusterName = self.instanceMetaData['security-groups']
        self.ctx = self._buildContext(clusterName=self.clusterName)
        self.spotBid = None
        assert config.preemptableNodeType or config.nodeType
        if config.preemptableNodeType is not None:
            nodeBidTuple = config.preemptableNodeType.split(':', 1)
            self.spotBid = nodeBidTuple[1]
            self.instanceType = ec2_instance_types[nodeBidTuple[0]]
        else:
            self.instanceType = ec2_instance_types[config.nodeType]
        self.leaderIP = self.instanceMetaData['local-ipv4']
        self.keyName = self.instanceMetaData['public-keys'].keys()[0]

<<<<<<< HEAD
=======
    def setNodeCount(self, numNodes, preemptable=False, force=False):
        # get all nodes in cluster
        workerInstances = self._getWorkersInCluster(preemptable)
        instancesToLaunch = numNodes - len(workerInstances)
        logger.info('Adjusting cluster size by %s', instancesToLaunch)
        if instancesToLaunch > 0:
            self._addNodes(instancesToLaunch, preemptable=preemptable)
        elif instancesToLaunch < 0:
            instancesToTerminate = self._filterImpairedNodes(workerInstances, self.ctx.ec2)
            self._removeNodes(instances=instancesToTerminate, numNodes=numNodes, preemptable=preemptable,
                              force=force)
        else:
            pass
        workerInstances = self._getWorkersInCluster(preemptable)
        return len(workerInstances)

>>>>>>> f636e5d0
    def getNodeShape(self, preemptable=False):
        instanceType = self.instanceType
        return Shape(wallTime=60 * 60,
                     memory=instanceType.memory * 2 ** 30,
                     cores=instanceType.cores,
                     disk=(instanceType.disks * instanceType.disk_capacity * 2 ** 30))

    @classmethod
    def _buildContext(cls, clusterName, zone=None):
        if zone is None:
            zone = getCurrentAWSZone()
            if zone is None:
                raise RuntimeError(
                    'Could not determine availability zone. Insure that one of the following '
                    'is true: the --zone flag is set, the TOIL_AWS_ZONE environment variable '
                    'is set, ec2_region_name is set in the .boto file, or that '
                    'you are running on EC2.')
        return Context(availability_zone=zone, namespace=cls._toNameSpace(clusterName))

    @classmethod
    def sshLeader(cls, clusterName, zone=None):
        leader = cls._getLeader(clusterName)
        logger.info('SSH ready')
        tty = sys.stdin.isatty()
        cls._sshAppliance(leader.ip_address, 'bash', tty=tty)

    @classmethod
<<<<<<< HEAD
=======
    @memoize
    def _discoverAMI(cls, ctx):
        def descriptionMatches(ami):
            return ami.description is not None and 'stable 1068.9.0' in ami.description
        coreOSAMI = os.environ.get('TOIL_AWS_AMI')
        if coreOSAMI is not None:
            return coreOSAMI
        # that ownerID corresponds to coreOS
        coreOSAMI = [ami for ami in ctx.ec2.get_all_images(owners=['679593333241']) if
                     descriptionMatches(ami)]
        assert len(coreOSAMI) == 1
        return coreOSAMI.pop().id

    @classmethod
>>>>>>> f636e5d0
    def dockerInfo(cls):
        try:
            return os.environ['TOIL_APPLIANCE_SELF']
        except KeyError:
            raise RuntimeError('Please set TOIL_APPLIANCE_SELF environment variable to the '
                               'image of the Toil Appliance you wish to use. For example: '
                               "'quay.io/ucsc_cgl/toil:3.5.0a1--80c340c5204bde016440e78e84350e3c13bd1801'. "
                               'See https://quay.io/repository/ucsc_cgl/toil-leader?tab=tags '
                               'for a full list of available versions.')

<<<<<<< HEAD
    def _remainingBillingInterval(self, instance):
        return awsRemainingBillingInterval(instance)

    @classmethod
    def _sshAppliance(cls, leaderIP, command, tty=False):
=======
    @classmethod
    def _sshAppliance(cls, leaderIP, remoteCommand, tty=False):
>>>>>>> f636e5d0
        ttyFlag = 't' if tty else ''
        localCommand = 'ssh -o "StrictHostKeyChecking=no" -t core@%s "docker exec -i%s leader %s"'
        localCommand %= (leaderIP, ttyFlag, remoteCommand)
        return subprocess.check_call(localCommand, shell=True)

    @classmethod
    def _sshInstance(cls, leaderIP, command):
        command = 'ssh -o "StrictHostKeyChecking=no" -t core@%s "%s"' % (leaderIP, command)
        ouput = subprocess.check_output(command, shell=True)
        return ouput

    @classmethod
    def _toNameSpace(cls, clusterName):
        assert isinstance(clusterName, str)
        if any((char.isupper() for char in clusterName)) or '_' in clusterName:
            raise RuntimeError("The cluster name must be lowercase and cannot contain the '_' "
                               "character.")
        namespace = clusterName
        if not namespace.startswith('/'):
            namespace = '/'+namespace+'/'
        return namespace.replace('-','/')

    @classmethod
    def _getLeader(cls, clusterName, wait=False, zone=None):
        ctx = cls._buildContext(clusterName=clusterName, zone=zone)
        instances = cls.__getNodesInCluster(ctx, clusterName, both=True)
        instances.sort(key=lambda x: x.launch_time)
        leader = instances[0]  # assume leader was launched first
        if wait:
            logger.info("Waiting for leader to enter 'running' state...")
            wait_transition(leader, {'pending'}, 'running')
            logger.info('... leader is running')
            cls._waitForIP(leader)
            leaderIP = leader.ip_address
            cls._waitForSSHPort(leaderIP)
            # wait here so docker commands can be used reliably afterwards
            cls._waitForDockerDaemon(leaderIP)
            cls._waitForAppliance(leaderIP)
        return leader

    @classmethod
    def _waitForAppliance(cls, ip_address):
        logger.info('Waiting for leader Toil appliance to start...')
        while True:
            output = cls._sshInstance(leaderIP=ip_address, command='docker ps')
            if 'leader' in output:
                logger.info('...Toil appliance started')
                break
            else:
                logger.info('...Still waiting, trying again in 10sec...')
                time.sleep(10)

    @classmethod
    def _waitForIP(cls, instance):
        """
        Wait until the instances has a public IP address assigned to it.

        :type instance: boto.ec2.instance.Instance
        """
        logger.info('Waiting for leader ip...')
        while True:
            time.sleep(a_short_time)
            instance.update()
            if instance.ip_address or instance.public_dns_name:
                logger.info('...got leader ip')
                break

    @classmethod
    def _waitForDockerDaemon(cls, ip_address):
        logger.info('Waiting for docker to start...')
        command = 'ps aux | grep \\"docker daemon\\"'
        while True:
            output = cls._sshInstance(ip_address, command)
            time.sleep(5)
            if 'root' in output:
                # ps aux | grep x will always list itself. The actual docker daemon process will
                # be started by root whereas the ssh-ed command will be executed by the user 'core'
                break
            else:
                logger.info('... Still waiting...')
        logger.info('Docker daemon running')

    @classmethod
    def _waitForSSHPort(cls, ip_address):
        """
        Wait until the instance represented by this box is accessible via SSH.

        :return: the number of unsuccessful attempts to connect to the port before a the first
        success
        """
        logger.info('Waiting for leader ssh port to open...')
        for i in count():
            s = socket.socket(socket.AF_INET, socket.SOCK_STREAM)
            try:
                s.settimeout(a_short_time)
                s.connect((ip_address, 22))
                logger.info('...ssh port open')
                return i
            except socket.error:
                pass
            finally:
                s.close()

    @classmethod
    def launchCluster(cls, instanceType, keyName, clusterName, spotBid=None, zone=None):
        ctx = cls._buildContext(clusterName=clusterName, zone=zone)
        profileARN = cls._getProfileARN(ctx)
        # the security group name is used as the cluster identifier
        cls._createSecurityGroup(ctx, clusterName)
        bdm = cls._getBlockDeviceMapping(ec2_instance_types[instanceType])
        leaderData = dict(role='leader',
                          image=applianceSelf(),
                          entrypoint='mesos-master',
                          args=leaderArgs.format(name=clusterName))
        userData = awsUserData.format(**leaderData)
        kwargs = {'key_name': keyName, 'security_groups': [clusterName],
                  'instance_type': instanceType,
                  'user_data': userData, 'block_device_map': bdm,
                  'instance_profile_arn': profileARN}
        if not spotBid:
            logger.info('Launching non-preemptable leader')
            create_ondemand_instances(ctx.ec2, image_id=cls._discoverAMI(ctx),
                                      spec=kwargs, num_instances=1)
        else:
            logger.info('Launching preemptable leader')
            # force generator to evaluate
<<<<<<< HEAD
            list(create_spot_instances(ec2=ctx.ec2,
                                       price=spotBid,
                                       image_id=coreOSAMI,
                                       tags={'clusterName': clusterName},
                                       spec=kwargs,
                                       num_instances=1))
=======
            list(create_spot_instances(ec2=ctx.ec2, price=spotBid, image_id=cls._discoverAMI(ctx),
                                       clusterName=clusterName, spec=kwargs, num_instances=1))
>>>>>>> f636e5d0
        return cls._getLeader(clusterName=clusterName, wait=True)

    @classmethod
    def destroyCluster(cls, clusterName, zone=None):
        def expectedShutdownErrors(e):
            return e.status == 400 and 'dependent object' in e.body

        ctx = cls._buildContext(clusterName=clusterName, zone=zone)
        instances = cls.__getNodesInCluster(ctx, clusterName, both=True)
        spotIDs = cls._getSpotRequestIDs(ctx, clusterName)
        if spotIDs:
            ctx.ec2.cancel_spot_instance_requests(request_ids=spotIDs)
<<<<<<< HEAD
        if instances:
            cls._deleteIAMProfiles(instances=instances, ctx=ctx)
            cls._terminateInstances(instances=instances, ctx=ctx)
        logger.info('Deleting security group...')
        for attempt in retry_ec2(retry_after=30, retry_for=300, retry_while=expectedShutdownErrors):
            with attempt:
                ctx.ec2.delete_security_group(name=clusterName)
        logger.info('... Succesfully deleted security group')
=======
        instancesToTerminate = cls._filterImpairedNodes(instances, ctx.ec2)
        if instancesToTerminate:
            cls._deleteIAMProfiles(instances=instancesToTerminate, ctx=ctx)
            cls._terminateInstance(instances=instancesToTerminate, ctx=ctx)
        if len(instances) == len(instancesToTerminate):
            logger.info('Deleting security group...')
            for attempt in retry_ec2(retry_after=30, retry_for=300, retry_while=expectedShutdownErrors):
                with attempt:
                    try:
                        ctx.ec2.delete_security_group(name=clusterName)
                    except BotoServerError as e:
                        if e.error_code == 'InvalidGroup.NotFound':
                            pass
                        else:
                            raise
            logger.info('... Succesfully deleted security group')
        else:
            assert len(instances) > len(instancesToTerminate)
            # the security group can't be deleted until all nodes are terminated
            logger.warning('The TOIL_AWS_NODE_DEBUG environment variable is set and some nodes '
                           'have failed health checks. As a result, the security group & IAM '
                           'roles will not be deleted.')
>>>>>>> f636e5d0

    @classmethod
    def _terminateInstances(cls, instances, ctx):
        instanceIDs = [x.id for x in instances]
        cls._terminateIDs(instanceIDs, ctx)

    @classmethod
    def _terminateIDs(cls, instanceIDs, ctx):
        logger.info('Terminating instance(s): %s', instanceIDs)
        ctx.ec2.terminate_instances(instance_ids=instanceIDs)
        logger.info('Instance(s) terminated.')

    def _logAndTerminate(self, instanceIDs):
        self._terminateIDs(instanceIDs, self.ctx)

    @classmethod
    def _deleteIAMProfiles(cls, instances, ctx):
        instanceProfiles = [x.instance_profile['arn'] for x in instances]
        for profile in instanceProfiles:
            # boto won't look things up by the ARN so we have to parse it to get
            # the profile name
            profileName = profile.rsplit('/')[-1]
            try:
                profileResult = ctx.iam.get_instance_profile(profileName)
            except BotoServerError as e:
                if e.status == 404:
                    return
                else:
                    raise
            # wade through EC2 response object to get what we want
            profileResult = profileResult['get_instance_profile_response']
            profileResult = profileResult['get_instance_profile_result']
            profile = profileResult['instance_profile']
            # this is based off of our 1:1 mapping of profiles to roles
            role = profile['roles']['member']['role_name']
            try:
                ctx.iam.remove_role_from_instance_profile(profileName, role)
            except BotoServerError as e:
                if e.status == 404:
                    pass
                else:
                    raise
            policyResults = ctx.iam.list_role_policies(role)
            policyResults = policyResults['list_role_policies_response']
            policyResults = policyResults['list_role_policies_result']
            policies = policyResults['policy_names']
            for policyName in policies:
                try:
                    ctx.iam.delete_role_policy(role, policyName)
                except BotoServerError as e:
                    if e.status == 404:
                        pass
                    else:
                        raise
            try:
                ctx.iam.delete_role(role)
            except BotoServerError as e:
                if e.status == 404:
                    pass
                else:
                    raise
            try:
                ctx.iam.delete_instance_profile(profileName)
            except BotoServerError as e:
                if e.status == 404:
                    pass
                else:
                    raise

    def _addNodes(self, instances, numNodes, preemptable=False):
        bdm = self._getBlockDeviceMapping(self.instanceType)
        arn = self._getProfileARN(self.ctx)
        workerData = dict(role='worker',
                          image=applianceSelf(),
                          entrypoint='mesos-slave',
                          args=workerArgs.format(ip=self.leaderIP, preemptable=preemptable))
        userData = awsUserData.format(**workerData)
        kwargs = {'key_name': self.keyName, 'security_groups': [self.clusterName],
                  'instance_type': self.instanceType.name,
                  'user_data': userData, 'block_device_map': bdm,
                  'instance_profile_arn': arn}

        instancesLaunched = []

        if not preemptable:
<<<<<<< HEAD
            logger.info('Launching %s non-preemptable nodes', numNodes)
            instancesLaunched = create_ondemand_instances(self.ctx.ec2, image_id=coreOSAMI,
=======
            logger.info('Launching %s non-preemptable nodes', instancesToLaunch)
            create_ondemand_instances(self.ctx.ec2, image_id=self._discoverAMI(self.ctx),
>>>>>>> f636e5d0
                                      spec=kwargs, num_instances=1)
        else:
            logger.info('Launching %s preemptable nodes', numNodes)
            # force generator to evaluate
<<<<<<< HEAD
            instancesLaunched = list(create_spot_instances(ec2=self.ctx.ec2,
                                       price=self.spotBid,
                                       image_id=coreOSAMI,
                                       tags={'clusterName': self.clusterName},
                                       spec=kwargs,
                                       num_instances=numNodes))
        wait_instances_running(self.ctx.ec2, instancesLaunched)
        logger.info('Launched %s new instance(s)', numNodes)
        return len(instancesLaunched)
=======
            list(create_spot_instances(ec2=self.ctx.ec2, price=self.spotBid, image_id=self._discoverAMI(self.ctx),
                                       clusterName=self.clusterName, spec=kwargs, num_instances=instancesToLaunch))
        logger.info('Launched %s new instance(s)', instancesToLaunch)
>>>>>>> f636e5d0

    @classmethod
    def _getBlockDeviceMapping(cls, instanceType):
        # determine number of ephemeral drives via cgcloud-lib
        bdtKeys = ['', '/dev/xvdb', '/dev/xvdc', '/dev/xvdd']
        bdm = BlockDeviceMapping()
        # the first disk is already attached for us so start with 2nd.
        for disk in xrange(1, instanceType.disks + 1):
            bdm[bdtKeys[disk]] = BlockDeviceType(
                ephemeral_name='ephemeral{}'.format(disk - 1))  # ephemeral counts start at 0

        logger.debug('Device mapping: %s', bdm)
        return bdm

    @classmethod
    def __getNodesInCluster(cls, ctx, clusterName, preemptable=False, both=False):
        pendingInstances = ctx.ec2.get_only_instances(filters={'instance.group-name': clusterName,
                                                               'instance-state-name': 'pending'})
        runningInstances = ctx.ec2.get_only_instances(filters={'instance.group-name': clusterName,
                                                               'instance-state-name': 'running'})
        instances = set(pendingInstances)
        if not preemptable and not both:
            return [x for x in instances.union(set(runningInstances)) if x.spot_instance_request_id is None]
        elif preemptable and not both:
            return [x for x in instances.union(set(runningInstances)) if x.spot_instance_request_id is not None]
        elif both:
            return [x for x in instances.union(set(runningInstances))]

    def _getNodesInCluster(self, preeptable=False, both=False):
        if not both:
            return self.__getNodesInCluster(self.ctx, self.clusterName, preemptable=preeptable)
        else:
            return self.__getNodesInCluster(self.ctx, self.clusterName, both=both)

    def _getWorkersInCluster(self, preemptable):
        entireCluster = self._getNodesInCluster(both=True)
        logger.debug('All nodes in cluster %s', entireCluster)
        workerInstances = [i for i in entireCluster if i.private_ip_address != self.leaderIP and
                           preemptable != (i.spot_instance_request_id is None)]
        logger.debug('Workers found in cluster after filtering %s', workerInstances)
        return workerInstances

    @classmethod
    def _getSpotRequestIDs(cls, ctx, clusterName):
        requests = ctx.ec2.get_all_spot_instance_requests()
        tags = ctx.ec2.get_all_tags({'tag:': {'clusterName': clusterName}})
        idsToCancel = [tag.id for tag in tags]
        return [request for request in requests if request.id in idsToCancel]

    @classmethod
    def _createSecurityGroup(cls, ctx, name):
        def groupNotFound(e):
            retry = (e.status == 400 and 'does not exist in default VPC' in e.body)
            return retry

        # security group create/get. ssh + all ports open within the group
        try:
            web = ctx.ec2.create_security_group(name, 'Toil appliance security group')
        except EC2ResponseError as e:
            if e.status == 400 and 'already exists' in e.body:
                pass  # group exists- nothing to do
            else:
                raise
        else:
            for attempt in retry(predicate=groupNotFound, timeout=300):
                with attempt:
                    # open port 22 for ssh-ing
                    web.authorize(ip_protocol='tcp', from_port=22, to_port=22, cidr_ip='0.0.0.0/0')
            for attempt in retry(predicate=groupNotFound, timeout=300):
                with attempt:
                    # the following authorizes all port access within the web security group
                    web.authorize(ip_protocol='tcp', from_port=0, to_port=65535, src_group=web)
            for attempt in retry(predicate=groupNotFound, timeout=300):
                with attempt:
                    # open port 5050-5051 for mesos web interface
                    web.authorize(ip_protocol='tcp', from_port=5050, to_port=5051, cidr_ip='0.0.0.0/0')

    @classmethod
    def _getProfileARN(cls, ctx):
        def addRoleErrors(e):
            return e.status == 404
        roleName = 'toil'
        policy = dict(iam_full=iamFullPolicy, ec2_full=ec2FullPolicy,
                      s3_full=s3FullPolicy, sbd_full=sdbFullPolicy)
        iamRoleName = ctx.setup_iam_ec2_role(role_name=roleName, policies=policy)

        try:
            profile = ctx.iam.get_instance_profile(iamRoleName)
        except BotoServerError as e:
            if e.status == 404:
                profile = ctx.iam.create_instance_profile(iamRoleName)
                profile = profile.create_instance_profile_response.create_instance_profile_result
            else:
                raise
        else:
            profile = profile.get_instance_profile_response.get_instance_profile_result
        profile = profile.instance_profile
        profile_arn = profile.arn

        if len(profile.roles) > 1:
                raise RuntimeError('Did not expect profile to contain more than one role')
        elif len(profile.roles) == 1:
            # this should be profile.roles[0].role_name
            if profile.roles.member.role_name == iamRoleName:
                return profile_arn
            else:
                ctx.iam.remove_role_from_instance_profile(iamRoleName,
                                                          profile.roles.member.role_name)
        for attempt in retry(predicate=addRoleErrors):
            with attempt:
                ctx.iam.add_role_to_instance_profile(iamRoleName, iamRoleName)
        return profile_arn<|MERGE_RESOLUTION|>--- conflicted
+++ resolved
@@ -37,12 +37,8 @@
 logger = logging.getLogger(__name__)
 
 
-<<<<<<< HEAD
-class AWSProvisioner(AbstractProvisioner):
-=======
 
 class AWSProvisioner(AbstractProvisioner, BaseAWSProvisioner):
->>>>>>> f636e5d0
 
     def __init__(self, config, batchSystem):
         super(AWSProvisioner, self).__init__(config, batchSystem)
@@ -60,25 +56,6 @@
         self.leaderIP = self.instanceMetaData['local-ipv4']
         self.keyName = self.instanceMetaData['public-keys'].keys()[0]
 
-<<<<<<< HEAD
-=======
-    def setNodeCount(self, numNodes, preemptable=False, force=False):
-        # get all nodes in cluster
-        workerInstances = self._getWorkersInCluster(preemptable)
-        instancesToLaunch = numNodes - len(workerInstances)
-        logger.info('Adjusting cluster size by %s', instancesToLaunch)
-        if instancesToLaunch > 0:
-            self._addNodes(instancesToLaunch, preemptable=preemptable)
-        elif instancesToLaunch < 0:
-            instancesToTerminate = self._filterImpairedNodes(workerInstances, self.ctx.ec2)
-            self._removeNodes(instances=instancesToTerminate, numNodes=numNodes, preemptable=preemptable,
-                              force=force)
-        else:
-            pass
-        workerInstances = self._getWorkersInCluster(preemptable)
-        return len(workerInstances)
-
->>>>>>> f636e5d0
     def getNodeShape(self, preemptable=False):
         instanceType = self.instanceType
         return Shape(wallTime=60 * 60,
@@ -106,8 +83,6 @@
         cls._sshAppliance(leader.ip_address, 'bash', tty=tty)
 
     @classmethod
-<<<<<<< HEAD
-=======
     @memoize
     def _discoverAMI(cls, ctx):
         def descriptionMatches(ami):
@@ -122,7 +97,6 @@
         return coreOSAMI.pop().id
 
     @classmethod
->>>>>>> f636e5d0
     def dockerInfo(cls):
         try:
             return os.environ['TOIL_APPLIANCE_SELF']
@@ -133,16 +107,8 @@
                                'See https://quay.io/repository/ucsc_cgl/toil-leader?tab=tags '
                                'for a full list of available versions.')
 
-<<<<<<< HEAD
-    def _remainingBillingInterval(self, instance):
-        return awsRemainingBillingInterval(instance)
-
-    @classmethod
-    def _sshAppliance(cls, leaderIP, command, tty=False):
-=======
     @classmethod
     def _sshAppliance(cls, leaderIP, remoteCommand, tty=False):
->>>>>>> f636e5d0
         ttyFlag = 't' if tty else ''
         localCommand = 'ssh -o "StrictHostKeyChecking=no" -t core@%s "docker exec -i%s leader %s"'
         localCommand %= (leaderIP, ttyFlag, remoteCommand)
@@ -269,17 +235,12 @@
         else:
             logger.info('Launching preemptable leader')
             # force generator to evaluate
-<<<<<<< HEAD
             list(create_spot_instances(ec2=ctx.ec2,
                                        price=spotBid,
-                                       image_id=coreOSAMI,
+                                       image_id=cls._discoverAMI(ctx),
                                        tags={'clusterName': clusterName},
                                        spec=kwargs,
                                        num_instances=1))
-=======
-            list(create_spot_instances(ec2=ctx.ec2, price=spotBid, image_id=cls._discoverAMI(ctx),
-                                       clusterName=clusterName, spec=kwargs, num_instances=1))
->>>>>>> f636e5d0
         return cls._getLeader(clusterName=clusterName, wait=True)
 
     @classmethod
@@ -292,16 +253,6 @@
         spotIDs = cls._getSpotRequestIDs(ctx, clusterName)
         if spotIDs:
             ctx.ec2.cancel_spot_instance_requests(request_ids=spotIDs)
-<<<<<<< HEAD
-        if instances:
-            cls._deleteIAMProfiles(instances=instances, ctx=ctx)
-            cls._terminateInstances(instances=instances, ctx=ctx)
-        logger.info('Deleting security group...')
-        for attempt in retry_ec2(retry_after=30, retry_for=300, retry_while=expectedShutdownErrors):
-            with attempt:
-                ctx.ec2.delete_security_group(name=clusterName)
-        logger.info('... Succesfully deleted security group')
-=======
         instancesToTerminate = cls._filterImpairedNodes(instances, ctx.ec2)
         if instancesToTerminate:
             cls._deleteIAMProfiles(instances=instancesToTerminate, ctx=ctx)
@@ -324,7 +275,6 @@
             logger.warning('The TOIL_AWS_NODE_DEBUG environment variable is set and some nodes '
                            'have failed health checks. As a result, the security group & IAM '
                            'roles will not be deleted.')
->>>>>>> f636e5d0
 
     @classmethod
     def _terminateInstances(cls, instances, ctx):
@@ -410,32 +360,21 @@
         instancesLaunched = []
 
         if not preemptable:
-<<<<<<< HEAD
             logger.info('Launching %s non-preemptable nodes', numNodes)
-            instancesLaunched = create_ondemand_instances(self.ctx.ec2, image_id=coreOSAMI,
-=======
-            logger.info('Launching %s non-preemptable nodes', instancesToLaunch)
-            create_ondemand_instances(self.ctx.ec2, image_id=self._discoverAMI(self.ctx),
->>>>>>> f636e5d0
+            instancesLaunched = create_ondemand_instances(self.ctx.ec2, image_id=self._discoverAMI(self.ctx),
                                       spec=kwargs, num_instances=1)
         else:
             logger.info('Launching %s preemptable nodes', numNodes)
             # force generator to evaluate
-<<<<<<< HEAD
             instancesLaunched = list(create_spot_instances(ec2=self.ctx.ec2,
                                        price=self.spotBid,
-                                       image_id=coreOSAMI,
+                                       image_id=self._discoverAMI(self.ctx),
                                        tags={'clusterName': self.clusterName},
                                        spec=kwargs,
                                        num_instances=numNodes))
         wait_instances_running(self.ctx.ec2, instancesLaunched)
         logger.info('Launched %s new instance(s)', numNodes)
         return len(instancesLaunched)
-=======
-            list(create_spot_instances(ec2=self.ctx.ec2, price=self.spotBid, image_id=self._discoverAMI(self.ctx),
-                                       clusterName=self.clusterName, spec=kwargs, num_instances=instancesToLaunch))
-        logger.info('Launched %s new instance(s)', instancesToLaunch)
->>>>>>> f636e5d0
 
     @classmethod
     def _getBlockDeviceMapping(cls, instanceType):
