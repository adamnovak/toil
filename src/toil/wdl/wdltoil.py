#!/usr/bin/env python3
# Copyright (C) 2018-2022 UCSC Computational Genomics Lab
#
# Licensed under the Apache License, Version 2.0 (the "License");
# you may not use this file except in compliance with the License.
# You may obtain a copy of the License at
#
#     http://www.apache.org/licenses/LICENSE-2.0
#
# Unless required by applicable law or agreed to in writing, software
# distributed under the License is distributed on an "AS IS" BASIS,
# WITHOUT WARRANTIES OR CONDITIONS OF ANY KIND, either express or implied.
# See the License for the specific language governing permissions and
# limitations under the License.
import asyncio
import errno
import io
import json
import logging
import os
import re
import shlex
import shutil
import stat
import subprocess
import sys
import uuid
from contextlib import ExitStack, contextmanager
from graphlib import TopologicalSorter
from tempfile import mkstemp
from typing import (Any,
                    Callable,
                    Dict,
                    Generator,
                    Iterable,
                    Iterator,
                    List,
                    Optional,
                    Sequence,
                    Set,
                    Tuple,
                    Type,
                    TypeVar,
                    Union,
                    cast)
from urllib.parse import quote, unquote, urljoin, urlsplit

import WDL.Error
import WDL.runtime.config
from configargparse import ArgParser, SUPPRESS
from WDL._util import byte_size_units, strip_leading_whitespace
from WDL.CLI import print_error
from WDL.runtime.backend.docker_swarm import SwarmContainer
from WDL.runtime.backend.singularity import SingularityContainer
from WDL.runtime.task_container import TaskContainer

from toil.common import Toil, addOptions, check_and_create_default_config_file
from toil.fileStores import FileID
from toil.fileStores.abstractFileStore import AbstractFileStore
from toil.job import (AcceleratorRequirement,
                      Job,
                      Promise,
                      Promised,
                      TemporaryID,
                      accelerators_fully_satisfy,
                      parse_accelerator,
                      unwrap,
                      unwrap_all)
from toil.jobStores.abstractJobStore import (AbstractJobStore,
                                             UnimplementedURLException)
from toil.lib.conversions import convert_units, human2bytes
from toil.lib.io import mkdtemp
from toil.lib.memoize import memoize
from toil.lib.misc import get_user_name
from toil.lib.threading import global_mutex

logger = logging.getLogger(__name__)


@contextmanager
def wdl_error_reporter(task: str, exit: bool = False, log: Callable[[str], None] = logger.critical) -> Generator[None, None, None]:
    """
    Run code in a context where WDL errors will be reported with pretty formatting.
    """

    try:
        yield
    except (
        WDL.Error.SyntaxError,
        WDL.Error.ImportError,
        WDL.Error.ValidationError,
        WDL.Error.MultipleValidationErrors,
        FileNotFoundError
    ) as e:
        log("Could not " + task)
        # These are the errors that MiniWDL's parser can raise and its reporter
        # can report. See
        # https://github.com/chanzuckerberg/miniwdl/blob/a780b1bf2db61f18de37616068968b2bb4c2d21c/WDL/CLI.py#L91-L97.
        #
        # We are going to use MiniWDL's pretty printer to print them.
        print_error(e)
        if exit:
            # Stop right now
            sys.exit(1)
        else:
            # Reraise the exception to stop
            raise

F = TypeVar('F', bound=Callable[..., Any])
def report_wdl_errors(task: str, exit: bool = False, log: Callable[[str], None] = logger.critical) -> Callable[[F], F]:
    """
    Create a decorator to report WDL errors with the given task message.

    Decorator can then be applied to a function, and if a WDL error happens it
    will say that it could not {task}.
    """
    def decorator(decoratee: F) -> F:
        """
        Decorate a function with WDL error reporting.
        """
        def decorated(*args: Any, **kwargs: Any) -> Any:
            """
            Run the decoratee and handle WDL errors.
            """
            with wdl_error_reporter(task, exit=exit, log=log):
                return decoratee(*args, **kwargs)
        return cast(F, decorated)
    return decorator



def potential_absolute_uris(uri: str, path: List[str], importer: Optional[WDL.Tree.Document] = None) -> Iterator[str]:
    """
    Get potential absolute URIs to check for an imported file.

    Given a URI or bare path, yield in turn all the URIs, with schemes, where we
    should actually try to find it, given that we want to search under/against
    the given paths or URIs, the current directory, and the given importing WDL
    document if any.
    """

    if uri == "":
        # Empty URIs can't come from anywhere.
        return

    # We need to brute-force find this URI relative to:
    #
    # 1. Itself if a full URI.
    #
    # 2. Importer's URL, if importer is a URL and this is a
    #    host-root-relative URL starting with / or scheme-relative
    #    starting with //, or just plain relative.
    #
    # 3. Current directory, if a relative path.
    #
    # 4. All the prefixes in "path".
    #
    # If it can't be found anywhere, we ought to (probably) throw
    # FileNotFoundError like the MiniWDL implementation does, with a
    # correct errno.
    #
    # To do this, we have AbstractFileStore.read_from_url, which can read a
    # URL into a binary-mode writable, or throw some kind of unspecified
    # exception if the source doesn't exist or can't be fetched.

    # This holds scheme-applied full URIs for all the places to search.
    full_path_list = []

    if importer is not None:
        # Add the place the imported file came form, to search first.
        full_path_list.append(Toil.normalize_uri(importer.pos.abspath))

    # Then the current directory. We need to make sure to include a filename component here or it will treat the current directory with no trailing / as a document and relative paths will look 1 level up.
    full_path_list.append(Toil.normalize_uri('.') + '/.')

    # Then the specified paths.
    # TODO:
    # https://github.com/chanzuckerberg/miniwdl/blob/e3e8ef74e80fbe59f137b0ad40b354957915c345/WDL/Tree.py#L1479-L1482
    # seems backward actually and might do these first!
    full_path_list += [Toil.normalize_uri(p) for p in path]

    # This holds all the URIs we tried and failed with.
    failures: Set[str] = set()

    for candidate_base in full_path_list:
        # Try fetching based off each base URI
        candidate_uri = urljoin(candidate_base, uri)

        if candidate_uri in failures:
            # Already tried this one, maybe we have an absolute uri input.
            continue
        logger.debug('Consider %s which is %s off of %s', candidate_uri, uri, candidate_base)

        # Try it
        yield candidate_uri
        # If we come back it didn't work
        failures.add(candidate_uri)

async def toil_read_source(uri: str, path: List[str], importer: Optional[WDL.Tree.Document]) -> WDL.ReadSourceResult:
    """
    Implementation of a MiniWDL read_source function that can use any
    filename or URL supported by Toil.

    Needs to be async because MiniWDL will await its result.
    """

    # We track our own failures for debugging
    tried = []

    for candidate_uri in potential_absolute_uris(uri, path, importer):
        # For each place to try in order
        destination_buffer = io.BytesIO()
        logger.debug('Fetching %s', candidate_uri)
        tried.append(candidate_uri)
        try:
            # TODO: this is probably sync work that would be better as async work here
            AbstractJobStore.read_from_url(candidate_uri, destination_buffer)
        except Exception as e:
            # TODO: we need to assume any error is just a not-found,
            # because the exceptions thrown by read_from_url()
            # implementations are not specified.
            logger.debug('Tried to fetch %s from %s but got %s', uri, candidate_uri, e)
            continue
        # If we get here, we got it probably.
        try:
            string_data = destination_buffer.getvalue().decode('utf-8')
        except UnicodeDecodeError:
            # But if it isn't actually unicode text, pretend it doesn't exist.
            logger.warning('Data at %s is not text; skipping!', candidate_uri)
            continue

        # Return our result and its URI. TODO: Should we de-URI files?
        return WDL.ReadSourceResult(string_data, candidate_uri)

    # If we get here we could not find it anywhere. Do exactly what MiniWDL
    # does:
    # https://github.com/chanzuckerberg/miniwdl/blob/e3e8ef74e80fbe59f137b0ad40b354957915c345/WDL/Tree.py#L1493
    # TODO: Make a more informative message?
    logger.error('Could not find %s at any of: %s', uri, tried)
    raise FileNotFoundError(errno.ENOENT, os.strerror(errno.ENOENT), uri)




# Bindings have a long type name
WDLBindings = WDL.Env.Bindings[WDL.Value.Base]

def combine_bindings(all_bindings: Sequence[WDLBindings]) -> WDLBindings:
    """
    Combine variable bindings from multiple predecessor tasks into one set for
    the current task.
    """

    # We can't just use WDL.Env.merge, because if a value is shadowed in a
    # binding, WDL.Env.merge can resurrect it to haunt us and become the
    # winning value in the merge result. See
    # <https://github.com/chanzuckerberg/miniwdl/issues/637>
    #
    # It also just strings the resolution chains of all the bindings together,
    # which is a bad plan if we aren't careful to avoid shadowing most of the
    # time. Whereas we actually routinely merge bindings of the whole current
    # environment together to propagate one or zero new values.
    #
    # So we do the merge manually.

    if len(all_bindings) == 0:
        # Combine nothing
        return WDL.Env.Bindings()
    else:
        # Sort, largest first
        all_bindings = sorted(all_bindings, key=lambda x: -len(x))

        merged = all_bindings[0]
        for bindings in all_bindings[1:]:
            for binding in bindings:
                if binding.name in merged:
                    # This is a duplicate
                    existing_value = merged[binding.name]
                    if existing_value != binding.value:
                        raise RuntimeError('Conflicting bindings for %s with values %s and %s', binding.name, existing_value, binding.value)
                    else:
                        logger.debug('Drop duplicate binding for %s', binding.name)
                else:
                    merged = merged.bind(binding.name, binding.value, binding.info)

    return merged

# TODO: Develop a Protocol that can match the logging function type more closely
def log_bindings(log_function: Callable[..., None], message: str, all_bindings: Sequence[Promised[WDLBindings]]) -> None:
    """
    Log bindings to the console, even if some are still promises.

    :param log_function: Function (like logger.info) to call to log data
    :param message: Message to log before the bindings
    :param all_bindings: A list of bindings or promises for bindings, to log
    """
    log_function(message)
    for bindings in all_bindings:
        if isinstance(bindings, WDL.Env.Bindings):
            for binding in bindings:
                log_function("%s = %s", binding.name, binding.value)
        elif isinstance(bindings, Promise):
            log_function("<Unfulfilled promise for bindings>")

def get_supertype(types: Sequence[Optional[WDL.Type.Base]]) -> WDL.Type.Base:
    """
    Get the supertype that can hold values of all the given types.
    """

    if None in types:
        # Need to allow optional values
        if len(types) == 1:
            # Only None is here
            return WDL.Type.Any(optional=True)
        if len(types) == 2:
            # None and something else
            for item in types:
                if item is not None:
                    # Return the type that's actually there, but make optional if not already.
                    return item.copy(optional=True)
            raise RuntimeError("Expected non-None in types could not be found")
        else:
            # Multiple types, and some nulls, so we need an optional Any.
            return WDL.Type.Any(optional=True)
    else:
        if len(types) == 1:
            # Only one type. It isn't None.
            the_type = types[0]
            if the_type is None:
                raise RuntimeError("The supertype cannot be None.")
            return the_type
        else:
            # Multiple types (or none). Assume Any
            return WDL.Type.Any()


def for_each_node(root: WDL.Tree.WorkflowNode) -> Iterator[WDL.Tree.WorkflowNode]:
    """
    Iterate over all WDL workflow nodes in the given node, including inputs,
    internal nodes of conditionals and scatters, and gather nodes.
    """

    yield root
    for child_node in root.children:
        if isinstance(child_node, WDL.Tree.WorkflowNode):
            for result in for_each_node(child_node):
                yield result

def recursive_dependencies(root: WDL.Tree.WorkflowNode) -> Set[str]:
    """
    Get the combined workflow_node_dependencies of root and everything under
    it, which are not on anything in that subtree.

    Useful because section nodes can have internal nodes with dependencies not
    reflected in those of the section node itself.
    """

    # What are all dependencies?
    needed: Set[str] = set()
    # And what dependencies are provided internally?
    provided: Set[str] = set()

    for node in for_each_node(root):
        # Record everything each node needs
        needed |= node.workflow_node_dependencies
        # And the ID it makes
        provided.add(node.workflow_node_id)

    # And produce the diff
    return needed - provided

# We define a URI scheme kind of like but not actually compatible with the one
# we use for CWL. CWL brings along the file basename in its file type, but
# WDL.Value.File doesn't. So we need to make sure we stash that somewhere in
# the URI.
# TODO: We need to also make sure files from the same source directory end up
# in the same destination directory, when dealing with basename conflicts.

TOIL_URI_SCHEME = 'toilfile:'

def pack_toil_uri(file_id: FileID, dir_id: uuid.UUID, file_basename: str) -> str:
    """
    Encode a Toil file ID and its source path in a URI that starts with the scheme in TOIL_URI_SCHEME.
    """

    # We urlencode everything, including any slashes. We need to use a slash to
    # set off the actual filename, so the WDL standard library basename
    # function works correctly.
    return f"{TOIL_URI_SCHEME}{quote(file_id.pack(), safe='')}/{quote(str(dir_id))}/{quote(file_basename, safe='')}"

def unpack_toil_uri(toil_uri: str) -> Tuple[FileID, str, str]:
    """
    Unpack a URI made by make_toil_uri to retrieve the FileID and the basename
    (no path prefix) that the file is supposed to have.
    """

    # Split out scheme and rest of URL
    parts = toil_uri.split(':')
    if len(parts) != 2:
        raise ValueError(f"Wrong number of colons in URI: {toil_uri}")
    if parts[0] + ':' != TOIL_URI_SCHEME:
        raise ValueError(f"URI doesn't start with {TOIL_URI_SCHEME} and should: {toil_uri}")
    # Split encoded file ID from filename
    parts = parts[1].split('/')
    if len(parts) != 3:
        raise ValueError(f"Wrong number of path segments in URI: {toil_uri}")
    file_id = FileID.unpack(unquote(parts[0]))
    parent_id = unquote(parts[1])
    file_basename = unquote(parts[2])

    return file_id, parent_id, file_basename

def evaluate_output_decls(output_decls: List[WDL.Tree.Decl], all_bindings: WDL.Env.Bindings[WDL.Value.Base], standard_library: WDL.StdLib.Base) -> WDL.Env.Bindings[WDL.Value.Base]:
    """
    Evaluate output decls with a given bindings environment and standard library.
    Creates a new bindings object that only contains the bindings from the given decls.
    Guarantees that each decl in `output_decls` can access the variables defined by the previous ones.
    :param all_bindings: Environment to use when evaluating decls
    :param output_decls: Decls to evaluate
    :param standard_library: Standard library
    :return: New bindings object with only the output_decls
    """
    # all_bindings contains output + previous bindings so that the output can reference its own declarations
    # output_bindings only contains the output bindings themselves so that bindings from sections such as the input aren't included
    output_bindings: WDL.Env.Bindings[WDL.Value.Base] = WDL.Env.Bindings()
    for output_decl in output_decls:
        output_value = evaluate_decl(output_decl, all_bindings, standard_library)
        all_bindings = all_bindings.bind(output_decl.name, output_value)
        output_bindings = output_bindings.bind(output_decl.name, output_value)
    return output_bindings

class NonDownloadingSize(WDL.StdLib._Size):
    """
    WDL size() implementation that avoids downloading files.

    MiniWDL's default size() implementation downloads the whole file to get its
    size. We want to be able to get file sizes from code running on the leader,
    where there may not be space to download the whole file. So we override the
    fancy class that implements it so that we can handle sizes for FileIDs
    using the FileID's stored size info.
    """

    def _call_eager(self, expr: "WDL.Expr.Apply", arguments: List[WDL.Value.Base]) -> WDL.Value.Base:
        """
        Replacement evaluation implementation that avoids downloads.
        """

        # Get all the URIs of files that actually are set.
        file_uris: List[str] = [f.value for f in arguments[0].coerce(WDL.Type.Array(WDL.Type.File(optional=True))).value if not isinstance(f, WDL.Value.Null)]

        total_size = 0.0
        for uri in file_uris:
            # Sum up the sizes of all the files, if any.
            if is_url(uri):
                if uri.startswith(TOIL_URI_SCHEME):
                    # This is a Toil File ID we encoded; we have the size
                    # available.
                    file_id, _, _ = unpack_toil_uri(uri)
                    # Use the encoded size
                    total_size += file_id.size
                else:
                    # This is some other kind of remote file.
                    # We need to get its size from the URI.
                    item_size = AbstractJobStore.get_size(uri)
                    if item_size is None:
                        # User asked for the size and we can't figure it out efficiently, so bail out.
                        raise RuntimeError(f"Attempt to check the size of {uri} failed")
                    total_size += item_size
            else:
                # This is actually a file we can use locally.
                local_path = self.stdlib._devirtualize_filename(uri)
                total_size += os.path.getsize(local_path)

        if len(arguments) > 1:
            # Need to convert units. See
            # <https://github.com/chanzuckerberg/miniwdl/blob/498dc98d08e3ea3055b34b5bec408ae51dae0f0f/WDL/StdLib.py#L735-L740>
            unit_name: str = arguments[1].coerce(WDL.Type.String()).value
            if unit_name not in byte_size_units:
                raise WDL.Error.EvalError(expr, "size(): invalid unit " + unit_name)
            # Divide down to the right unit
            total_size /= float(byte_size_units[unit_name])

        # Return the result as a WDL float value
        return WDL.Value.Float(total_size)

def is_url(filename: str, schemes: List[str] = ['http:', 'https:', 's3:', 'gs:', TOIL_URI_SCHEME]) -> bool:
        """
        Decide if a filename is a known kind of URL
        """
        for scheme in schemes:
            if filename.startswith(scheme):
                return True
        return False

# Both the WDL code itself **and** the commands that it runs will deal in
# "virtualized" filenames.

# We have to guarantee that "When a WDL author uses a File input in their
# Command Section, the fully qualified, localized path to the file is
# substituted when that declaration is referenced in the command template."

# This has to be true even if the File is the result of a WDL function that is
# run *during* the evaluation of the command string, via a placeholder
# expression evaluation.

# Really there are 3 filename spaces in play: Toil filestore URLs,
# outside-the-container host filenames, and inside-the-container filenames. But
# the MiniWDL machinery only gives us 2 levels to work with: "virtualized"
# (visible to the workflow) and "devirtualized" (openable by this process).

# So we sneakily swap out what "virtualized" means. Usually (as provided by
# ToilWDLStdLibBase) a "virtualized" filename is the Toil filestore URL space.
# But when evaluating a task command, we switch things so that the
# "virtualized" space is the inside-the-container filename space (by
# devirtualizing and then host-to-container-mapping all the visible files, and
# then using ToilWDLStdLibTaskCommand for evaluating expressions, and then
# going back from container to host space after the command). At all times the
# "devirtualized" space is outside-the-container host filenames.

class ToilWDLStdLibBase(WDL.StdLib.Base):
    """
    Standard library implementation for WDL as run on Toil.
    """
    def __init__(self, file_store: AbstractFileStore, execution_dir: Optional[str] = None):
        """
        Set up the standard library.
        """
        # TODO: Just always be the 1.2 standard library.
        wdl_version = "1.2"
        # Where should we be writing files that write_file() makes?
        write_dir = file_store.getLocalTempDir()
        # Set up miniwdl's implementation (which may be WDL.StdLib.TaskOutputs)
        super().__init__(wdl_version, write_dir)

        # Replace the MiniWDL size() implementation with one that doesn't need
        # to always download the file.
        self.size = NonDownloadingSize(self)

        # Keep the file store around so we can access files.
        self._file_store = file_store

        # UUID to differentiate which node files are virtualized from
        self._parent_dir_to_ids: Dict[str, uuid.UUID] = dict()

        self._execution_dir = execution_dir

    @memoize
    def _devirtualize_filename(self, filename: str) -> str:
        """
        'devirtualize' filename passed to a read_* function: return a filename that can be open()ed
        on the local host.
        """

        # TODO: Support people doing path operations (join, split, get parent directory) on the virtualized filenames.
        # TODO: For task inputs, we are supposed to make sure to put things in the same directory if they came from the same directory. See <https://github.com/openwdl/wdl/blob/main/versions/1.0/SPEC.md#task-input-localization>
        if is_url(filename):
            if filename.startswith(TOIL_URI_SCHEME):
                # This is a reference to the Toil filestore.
                # Deserialize the FileID
                file_id, parent_id, file_basename = unpack_toil_uri(filename)

                # Decide where it should be put.
                # This is a URI with the "parent" UUID attached to the filename.
                # Use UUID as folder name rather than a new temp folder to reduce internal clutter.
                # Put the UUID in the destination path in order for tasks to
                # see where to put files depending on their parents.
                dir_path = os.path.join(self._file_store.localTempDir, parent_id)

            else:
                # Parse the URL and extract the basename
                file_basename = os.path.basename(urlsplit(filename).path)
                # Get the URL to the directory this thing came from. Remember
                # URLs are interpreted relative to the directory the thing is
                # in, not relative to the thing.
                parent_url = urljoin(filename, ".")
                # Turn it into a string we can make a directory for
                dir_path = os.path.join(self._file_store.localTempDir, quote(parent_url, safe=''))

            if not os.path.exists(dir_path):
                # Make sure the chosen directory exists
                os.mkdir(dir_path)
            # And decide the file goes in it.
            dest_path = os.path.join(dir_path, file_basename)

            if filename.startswith(TOIL_URI_SCHEME):
                # Get a local path to the file
                result = self._file_store.readGlobalFile(file_id, dest_path)
            else:
                # Download to a local file with the right name and execute bit.
                # Open it exclusively
                with open(dest_path, 'xb') as dest_file:
                    # And save to it
                    size, executable = AbstractJobStore.read_from_url(filename, dest_file)
                    if executable:
                        # Set the execute bit in the file's permissions
                        os.chmod(dest_path, os.stat(dest_path).st_mode | stat.S_IXUSR)

                result = dest_path
        else:
            # This is a local file
            # To support relative paths, join the execution dir and filename
            # if filename is already an abs path, join() will do nothing
            if self._execution_dir is not None:
                result = os.path.join(self._execution_dir, filename)
            else:
                result = filename

        logger.debug('Devirtualized %s as openable file %s', filename, result)
        if not os.path.exists(result):
            raise RuntimeError(f"Virtualized file {filename} looks like a local file but isn't!")
        return result

    def _virtualize_filename(self, filename: str) -> str:
        """
        from a local path in write_dir, 'virtualize' into the filename as it should present in a
        File value
        """

        if is_url(filename):
            # Already virtual
            logger.debug('Already virtualized %s as WDL file %s', filename, filename)
            return filename

        # Otherwise this is a local file and we want to fake it as a Toil file store file

        # To support relative paths from execution directory, join the execution dir and filename
        # If filename is already an abs path, join() will not do anything
        if self._execution_dir is not None:
            file_id = self._file_store.writeGlobalFile(os.path.join(self._execution_dir, filename))
        else:
            file_id = self._file_store.writeGlobalFile(filename)
        dir = os.path.dirname(os.path.abspath(filename)) # is filename always an abspath?
        parent_id = self._parent_dir_to_ids.setdefault(dir, uuid.uuid4())
        result = pack_toil_uri(file_id, parent_id, os.path.basename(filename))
        logger.debug('Virtualized %s as WDL file %s', filename, result)
        return result

class ToilWDLStdLibTaskCommand(ToilWDLStdLibBase):
    """
    Standard library implementation to use inside a WDL task command evaluation.

    Expects all the filenames in variable bindings to be container-side paths;
    these are the "virtualized" filenames, while the "devirtualized" filenames
    are host-side paths.
    """

    def __init__(self, file_store: AbstractFileStore, container: TaskContainer):
        """
        Set up the standard library for the task command section.
        """

        # TODO: Don't we want to make sure we don't actually use the file store?
        super().__init__(file_store)
        self.container = container

    @memoize
    def _devirtualize_filename(self, filename: str) -> str:
        """
        Go from a virtualized WDL-side filename to a local disk filename.

        Any WDL-side filenames which are paths will be paths in the container.
        """
        if is_url(filename):
            # We shouldn't have to deal with URLs here; we want to have exactly
            # two nicely stacked/back-to-back layers of virtualization, joined
            # on the out-of-container paths.
            raise RuntimeError(f"File {filename} is a URL but should already be an in-container-virtualized filename")

        # If this is a local path it will be in the container. Make sure we
        # use the out-of-container equivalent.
        result = self.container.host_path(filename)

        if result is None:
            # We really shouldn't have files in here that we didn't virtualize.
            raise RuntimeError(f"File {filename} in container is not mounted from the host and can't be opened from the host")

        logger.debug('Devirtualized %s as out-of-container file %s', filename, result)
        return result


    def _virtualize_filename(self, filename: str) -> str:
        """
        From a local path in write_dir, 'virtualize' into the filename as it should present in a
        File value, when substituted into a command in the container.
        """

        if filename not in self.container.input_path_map:
            # Mount the file.
            self.container.add_paths([filename])

        result = self.container.input_path_map[filename]

        logger.debug('Virtualized %s as WDL file %s', filename, result)
        return result

class ToilWDLStdLibTaskOutputs(ToilWDLStdLibBase, WDL.StdLib.TaskOutputs):
    """
    Standard library implementation for WDL as run on Toil, with additional
    functions only allowed in task output sections.
    """

    def __init__(self, file_store: AbstractFileStore, stdout_path: str, stderr_path: str, current_directory_override: Optional[str] = None):
        """
        Set up the standard library for a task output section. Needs to know
        where standard output and error from the task have been stored.

        If current_directory_override is set, resolves relative paths and globs
        from there instead of from the real current directory.
        """

        # Just set up as ToilWDLStdLibBase, but it will call into
        # WDL.StdLib.TaskOutputs next.
        super().__init__(file_store)

        # Remember task output files
        self._stdout_path = stdout_path
        self._stderr_path = stderr_path

        # Remember that the WDL code has not referenced them yet.
        self._stdout_used = False
        self._stderr_used = False

        # Remember current directory
        self._current_directory_override = current_directory_override

        # We need to attach implementations for WDL's stdout(), stderr(), and glob().
        # TODO: Can we use the fancy decorators instead of this wizardry?
        setattr(
            self,
            "stdout",
            WDL.StdLib.StaticFunction("stdout", [], WDL.Type.File(), self._stdout),
        )
        setattr(
            self,
            "stderr",
            WDL.StdLib.StaticFunction("stderr", [], WDL.Type.File(), self._stderr),
        )
        setattr(
            self,
            "glob",
            WDL.StdLib.StaticFunction("glob", [WDL.Type.String()], WDL.Type.Array(WDL.Type.File()), self._glob),
        )

    def _stdout(self) -> WDL.Value.File:
        """
        Get the standard output of the command that ran, as a WDL File, outside the container.
        """
        self._stdout_used = True
        return WDL.Value.File(self._stdout_path)

    def stdout_used(self) -> bool:
        """
        Return True if the standard output was read by the WDL.
        """
        return self._stdout_used

    def _stderr(self) -> WDL.Value.File:
        """
        Get the standard error of the command that ran, as a WDL File, outside the container.
        """
        self._stderr_used = True
        return WDL.Value.File(self._stderr_path)

    def stderr_used(self) -> bool:
        """
        Return True if the standard error was read by the WDL.
        """
        return self._stderr_used

    def _glob(self, pattern: WDL.Value.String) -> WDL.Value.Array:
        """
        Get a WDL Array of WDL Files left behind by the job that ran, matching the given glob pattern, outside the container.
        """

        # Unwrap the pattern
        pattern_string = pattern.coerce(WDL.Type.String()).value

        # The spec says we really are supposed to invoke `bash` and pass it
        # `echo <the pattern>`, and that `bash` is allowed to be
        # "non-standard", so if you use a Docker image you could ship any code
        # you want as "bash" and we have to run it and then filter out the
        # directories.

        # Problem: `echo <the pattern>` just dumps space-delimited filenames which may themselves contain spaces, so we can't actually correctly recover them, if we need to allow for `echo <the pattern>` being able to do arbitrary things in the container's Bash other than interpreting the pattern
        # So we send a little Bash script that can delimit the files with something, and assume the Bash really is a Bash.

        # This needs to run in the work directory that the container used, if any.
        work_dir = '.' if not self._current_directory_override else self._current_directory_override

        # TODO: get this to run in the right container if there is one
        # Bash (now?) has a compgen builtin for shell completion that can evaluate a glob where the glob is in a quotes string that might have spaces in it. See <https://unix.stackexchange.com/a/616608>.
        # This will handle everything except newlines in the filenames.
        # TODO: Newlines in the filenames?
        # Since compgen will return 1 if nothing matches, we need to allow a failing exit code here.
        lines = subprocess.run(['bash', '-c', 'cd ' + shlex.quote(work_dir) + ' && compgen -G ' + shlex.quote(pattern_string)], stdout=subprocess.PIPE).stdout.decode('utf-8')

        # Get each name that is a file
        results = []
        for line in lines.split('\n'):
            if not line:
                continue
            if not line.startswith('/'):
                # Make sure to be working with absolute paths since the glob
                # might not share our current directory
                line = os.path.join(work_dir, line)
            if not os.path.isfile(line):
                continue
            results.append(line)

        # Just turn them all into WDL File objects with local disk out-of-container names.
        return WDL.Value.Array(WDL.Type.File(), [WDL.Value.File(x) for x in results])

    @memoize
    def _devirtualize_filename(self, filename: str) -> str:
        """
        Go from a virtualized WDL-side filename to a local disk filename.

        Any WDL-side filenames which are relative will be relative to the
        current directory override, if set.
        """
        if not is_url(filename) and not filename.startswith('/'):
            # We are getting a bare relative path from the WDL side.
            # Find a real path to it relative to the current directory override.
            work_dir = '.' if not self._current_directory_override else self._current_directory_override
            filename = os.path.join(work_dir, filename)

        return super()._devirtualize_filename(filename)

    def _virtualize_filename(self, filename: str) -> str:
        """
        Go from a local disk filename to a virtualized WDL-side filename.

        Any relative paths will be relative to the current directory override,
        if set, to account for how they might not be *real* devirtualized
        filenames.
        """

        if not is_url(filename) and not filename.startswith('/'):
            # We are getting a bare relative path the supposedly devirtualized side.
            # Find a real path to it relative to the current directory override.
            work_dir = '.' if not self._current_directory_override else self._current_directory_override
            filename = os.path.join(work_dir, filename)

        return super()._virtualize_filename(filename)

def evaluate_named_expression(context: Union[WDL.Error.SourceNode, WDL.Error.SourcePosition], name: str, expected_type: Optional[WDL.Type.Base], expression: Optional[WDL.Expr.Base], environment: WDLBindings, stdlib: WDL.StdLib.Base) -> WDL.Value.Base:
    """
    Evaluate an expression when we know the name of it.
    """

    if expression is None:
        if expected_type and expected_type.optional:
            # We can just leave the value as null
            value: WDL.Value.Base = WDL.Value.Null()
        else:
            raise WDL.Error.EvalError(context, "Cannot evaluate no expression for " + name)
    else:
        logger.debug("Evaluate expression for %s: %s", name, expression)
        try:
            if expected_type:
                # Make sure the types are allowed
                expression.typecheck(expected_type)

            # Do the actual evaluation
            value = expression.eval(environment, stdlib)
            logger.debug("Got value %s of type %s", value, value.type)
        except Exception:
            # If something goes wrong, dump.
            logger.exception("Expression evaluation failed for %s: %s", name, expression)
            log_bindings(logger.error, "Expression was evaluated in:", [environment])
            raise

    if expected_type:
        # Coerce to the type it should be.
        value = value.coerce(expected_type)

    return value

def evaluate_decl(node: WDL.Tree.Decl, environment: WDLBindings, stdlib: WDL.StdLib.Base) -> WDL.Value.Base:
    """
    Evaluate the expression of a declaration node, or raise an error.
    """

    return evaluate_named_expression(node, node.name, node.type, node.expr, environment, stdlib)

def evaluate_call_inputs(context: Union[WDL.Error.SourceNode, WDL.Error.SourcePosition], expressions: Dict[str, WDL.Expr.Base], environment: WDLBindings, stdlib: WDL.StdLib.Base, inputs_dict: Optional[Dict[str, WDL.Type.Base]] = None) -> WDLBindings:
    """
    Evaluate a bunch of expressions with names, and make them into a fresh set of bindings. `inputs_dict` is a mapping of
    variable names to their expected type for the input decls in a task.
    """
    new_bindings: WDLBindings = WDL.Env.Bindings()
    for k, v in expressions.items():
        # Add each binding in turn
        # If the expected type is optional, then don't type check the lhs and rhs as miniwdl will return a StaticTypeMismatch error, so pass in None
        expected_type = None
        if not v.type.optional and inputs_dict is not None:
            # This is done to enable passing in a string into a task input of file type
            expected_type = inputs_dict.get(k, None)
        try:
            new_bindings = new_bindings.bind(k, evaluate_named_expression(context, k, expected_type, v, environment, stdlib))
        except FileNotFoundError as e:
            # MiniWDL's type coercion will raise this when trying to make a File out of Null.
            raise WDL.Error.EvalError(context, f"Cannot evaluate expression for {k} with value {v}")
    return new_bindings

def evaluate_defaultable_decl(node: WDL.Tree.Decl, environment: WDLBindings, stdlib: WDL.StdLib.Base) -> WDL.Value.Base:
    """
    If the name of the declaration is already defined in the environment, return its value. Otherwise, return the evaluated expression.
    """

    try:
        if node.name in environment and not isinstance(environment[node.name], WDL.Value.Null):
            logger.debug('Name %s is already defined with a non-null value, not using default', node.name)
            if not isinstance(environment[node.name], type(node.type)):
                return environment[node.name].coerce(node.type)
            else:
                return environment[node.name]
        else:
            if node.type is not None and not node.type.optional and node.expr is None:
                # We need a value for this but there isn't one.
                raise WDL.Error.EvalError(node, f"Value for {node.name} was not provided and no default value is available")
            logger.info('Defaulting %s to %s', node.name, node.expr)
            return evaluate_decl(node, environment, stdlib)
    except Exception:
        # If something goes wrong, dump.
        logger.exception("Evaluation failed for %s", node)
        log_bindings(logger.error, "Statement was evaluated in:", [environment])
        raise

# TODO: make these stdlib methods???
def devirtualize_files(environment: WDLBindings, stdlib: WDL.StdLib.Base) -> WDLBindings:
    """
    Make sure all the File values embedded in the given bindings point to files
    that are actually available to command line commands.
    The same virtual file always maps to the same devirtualized filename even with duplicates
    """
    return map_over_files_in_bindings(environment, stdlib._devirtualize_filename)

def virtualize_files(environment: WDLBindings, stdlib: WDL.StdLib.Base) -> WDLBindings:
    """
    Make sure all the File values embedded in the given bindings point to files
    that are usable from other machines.
    """

    return map_over_files_in_bindings(environment, stdlib._virtualize_filename)

def add_paths(task_container: TaskContainer, host_paths: Iterable[str]) -> None:
    """
    Based off of WDL.runtime.task_container.add_paths from miniwdl
    Maps the host path to the container paths
    """
    # partition the files by host directory
    host_paths_by_dir: Dict[str, Set[str]] = {}
    for host_path in host_paths:
        host_path_strip = host_path.rstrip("/")
        if host_path not in task_container.input_path_map and host_path_strip not in task_container.input_path_map:
            if not os.path.exists(host_path_strip):
                raise WDL.Error.InputError("input path not found: " + host_path)
            host_paths_by_dir.setdefault(os.path.dirname(host_path_strip), set()).add(host_path)
    # for each such partition of files
    # - if there are no basename collisions under input subdirectory 0, then mount them there.
    # - otherwise, mount them in a fresh subdirectory
    subd = 0
    id_to_subd: Dict[str, str] = {}
    for paths in host_paths_by_dir.values():
        based = os.path.join(task_container.container_dir, "work/_miniwdl_inputs")
        for host_path in paths:
            parent_id = os.path.basename(os.path.dirname(host_path))
            if id_to_subd.get(parent_id, None) is None:
                id_to_subd[parent_id] = str(subd)
                subd += 1
            host_path_subd = id_to_subd[parent_id]
            container_path = os.path.join(based, host_path_subd, os.path.basename(host_path.rstrip("/")))
            if host_path.endswith("/"):
                container_path += "/"
            assert container_path not in task_container.input_path_map_rev, f"{container_path}, {task_container.input_path_map_rev}"
            task_container.input_path_map[host_path] = container_path
            task_container.input_path_map_rev[container_path] = host_path

def import_files(environment: WDLBindings, toil: Toil, path: Optional[List[str]] = None, skip_remote: bool = False) -> WDLBindings:
    """
    Make sure all File values embedded in the given bindings are imported,
    using the given Toil object.

    :param path: If set, try resolving input location relative to the URLs or
           directories in this list.

    :param skip_remote: If set, don't try to import files from remote
           locations. Leave them as URIs.
    """
    path_to_id: Dict[str, uuid.UUID] = {}
    @memoize
    def import_file_from_uri(uri: str) -> str:
        """
        Import a file from a URI and return a virtualized filename for it.
        """

        tried = []
        for candidate_uri in potential_absolute_uris(uri, path if path is not None else []):
            # Try each place it could be according to WDL finding logic.
            tried.append(candidate_uri)
            try:
                if skip_remote and is_url(candidate_uri):
                    # Use remote URIs in place. But we need to find the one that exists.
                    if not AbstractJobStore.url_exists(candidate_uri):
                        # Wasn't found there
                        continue
                    # Now we know this exists, so pass it through
                    return candidate_uri
                else:
                    # Actually import
                    # Try to import the file. Don't raise if we can't find it, just
                    # return None!
                    imported = toil.import_file(candidate_uri, check_existence=False)
                    if imported is None:
                        # Wasn't found there
                        continue
                    logger.info('Imported %s', candidate_uri)

            except UnimplementedURLException as e:
                # We can't find anything that can even support this URL scheme.
                # Report to the user, they are probably missing an extra.
                logger.critical('Error: ' + str(e))
                sys.exit(1)
            except Exception:
                # Something went wrong besides the file not being found. Maybe
                # we have no auth.
                logger.error("Something went wrong importing %s", candidate_uri)
                raise

            if imported is None:
                # Wasn't found there
                continue
            logger.info('Imported %s', candidate_uri)

            # Work out what the basename for the file was
            file_basename = os.path.basename(urlsplit(candidate_uri).path)

            if file_basename == "":
                # We can't have files with no basename because we need to
                # download them at that basename later.
                raise RuntimeError(f"File {candidate_uri} has no basename and so cannot be a WDL File")

            # Was actually found
            if is_url(candidate_uri):
                # Might be a file URI or other URI.
                # We need to make sure file URIs and local paths that point to
                # the same place are treated the same.
                parsed = urlsplit(candidate_uri)
                if parsed.scheme == "file:":
                    # This is a local file URI. Convert to a path for source directory tracking.
                    parent_dir = os.path.dirname(unquote(parsed.path))
                else:
                    # This is some other URL. Get the URL to the parent directory and use that.
                    parent_dir = urljoin(candidate_uri, ".")
            else:
                # Must be a local path
                parent_dir = os.path.dirname(candidate_uri)

            # Pack a UUID of the parent directory
            dir_id = path_to_id.setdefault(parent_dir, uuid.uuid4())

            return pack_toil_uri(imported, dir_id, file_basename)

        # If we get here we tried all the candidates
        raise RuntimeError(f"Could not find {uri} at any of: {tried}")

    return map_over_files_in_bindings(environment, import_file_from_uri)

def drop_missing_files(environment: WDLBindings, current_directory_override: Optional[str] = None) -> WDLBindings:
    """
    Make sure all the File values embedded in the given bindings point to files
    that exist, or are null.

    Files must not be virtualized.
    """

    # Determine where to evaluate relative paths relative to
    work_dir = '.' if not current_directory_override else current_directory_override

    def drop_if_missing(value_type: WDL.Type.Base, filename: str) -> Optional[str]:
        """
        Return None if a file doesn't exist, or its path if it does.
        """
        logger.debug("Consider file %s", filename)

        if is_url(filename):
            if filename.startswith(TOIL_URI_SCHEME) or AbstractJobStore.url_exists(filename):
                # We assume anything in the filestore actually exists.
                return filename
            else:
                logger.warning('File %s with type %s does not actually exist at its URI', filename, value_type)
                return None
        else:
            effective_path = os.path.abspath(os.path.join(work_dir, filename))
            if os.path.exists(effective_path):
                return filename
            else:
                logger.warning('File %s with type %s does not actually exist at %s', filename, value_type, effective_path)
                return None

    return map_over_typed_files_in_bindings(environment, drop_if_missing)

def get_file_paths_in_bindings(environment: WDLBindings) -> List[str]:
    """
    Get the paths of all files in the bindings. Doesn't guarantee that
    duplicates are removed.

    TODO: Duplicative with WDL.runtime.task._fspaths, except that is internal
    and supports Direcotry objects.
    """

    paths = []
    map_over_files_in_bindings(environment, lambda x: paths.append(x))
    return paths

def map_over_typed_files_in_bindings(environment: WDLBindings, transform: Callable[[WDL.Type.Base, str], Optional[str]]) -> WDLBindings:
    """
    Run all File values embedded in the given bindings through the given
    transformation function.

    TODO: Replace with WDL.Value.rewrite_env_paths or WDL.Value.rewrite_files
    """

    return environment.map(lambda b: map_over_typed_files_in_binding(b, transform))

def map_over_files_in_bindings(bindings: WDLBindings, transform: Callable[[str], Optional[str]]) -> WDLBindings:
    """
    Run all File values' types and values embedded in the given bindings
    through the given transformation function.

    TODO: Replace with WDL.Value.rewrite_env_paths or WDL.Value.rewrite_files
    """

    return map_over_typed_files_in_bindings(bindings, lambda _, x: transform(x))


def map_over_typed_files_in_binding(binding: WDL.Env.Binding[WDL.Value.Base], transform: Callable[[WDL.Type.Base, str], Optional[str]]) -> WDL.Env.Binding[WDL.Value.Base]:
    """
    Run all File values' types and values embedded in the given binding's value through the given
    transformation function.
    """

    return WDL.Env.Binding(binding.name, map_over_typed_files_in_value(binding.value, transform), binding.info)

# TODO: We want to type this to say, for anything descended from a WDL type, we
# return something descended from the same WDL type or a null. But I can't
# quite do that with generics, since you could pass in some extended WDL value
# type we've never heard of and expect to get one of those out.
#
# For now we assume that any types extending the WDL value types will implement
# compatible constructors.
def map_over_typed_files_in_value(value: WDL.Value.Base, transform: Callable[[WDL.Type.Base, str], Optional[str]]) -> WDL.Value.Base:
    """
    Run all File values embedded in the given value through the given
    transformation function.

    If the transform returns None, the file value is changed to Null.

    The transform has access to the type information for the value, so it knows
    if it may return None, depending on if the value is optional or not.

    The transform is *allowed* to return None only if the mapping result won't
    actually be used, to allow for scans. So error checking needs to be part of
    the transform itself.
    """

    if isinstance(value, WDL.Value.File):
        # This is a file so we need to process it
        new_path = transform(value.type, value.value)
        if new_path is None:
            # Assume the transform checked types if we actually care about the
            # result.
            logger.warning("File %s became Null", value)
            return WDL.Value.Null()
        else:
            # Make whatever the value is around the new path.
            # TODO: why does this need casting?
            return WDL.Value.File(new_path, value.expr)
    elif isinstance(value, WDL.Value.Array):
        # This is an array, so recurse on the items
        return WDL.Value.Array(value.type.item_type, [map_over_typed_files_in_value(v, transform) for v in value.value], value.expr)
    elif isinstance(value, WDL.Value.Map):
        # This is a map, so recurse on the members of the items, which are tuples (but not wrapped as WDL Pair objects)
        # TODO: Can we avoid a cast in a comprehension if we get MyPy to know that each pair is always a 2-element tuple?
        return WDL.Value.Map(value.type.item_type, [cast(Tuple[WDL.Value.Base, WDL.Value.Base], tuple((map_over_typed_files_in_value(v, transform) for v in pair))) for pair in value.value], value.expr)
    elif isinstance(value, WDL.Value.Pair):
        # This is a pair, so recurse on the left and right items
        return WDL.Value.Pair(value.type.left_type, value.type.right_type, cast(Tuple[WDL.Value.Base, WDL.Value.Base], tuple((map_over_typed_files_in_value(v, transform) for v in value.value))), value.expr)
    elif isinstance(value, WDL.Value.Struct):
        # This is a struct, so recurse on the values in the backing dict
        return WDL.Value.Struct(cast(Union[WDL.Type.StructInstance, WDL.Type.Object], value.type), {k: map_over_typed_files_in_value(v, transform) for k, v in value.value.items()}, value.expr)
    else:
        # All other kinds of value can be passed through unmodified.
        return value

class WDLBaseJob(Job):
    """
    Base job class for all WDL-related jobs.

    Responsible for post-processing returned bindings, to do things like add in
    null values for things not defined in a section. Post-processing operations
    can be added onto any job before it is saved, and will be applied as long
    as the job's run method calls postprocess().

    Also responsible for remembering the execution directory.
    """

    def __init__(self, execution_dir: Optional[str] = None, **kwargs: Any) -> None:
        """
        Make a WDL-related job.

        Makes sure the global recursive call limit is high enough to allow
        MiniWDL's extremely deep WDL structures to be pickled. We handle this
        in the constructor because it needs to happen in the leader and the
        worker before a job body containing MiniWDL structures can be saved.
        """

        # Default everything to being a local job
        if 'local' not in kwargs:
            kwargs['local'] = True

        super().__init__(**kwargs)

        # The jobs can't pickle under the default Python recursion limit of
        # 1000 because MiniWDL data structures are very deep.
        # TODO: Dynamically determine how high this needs to be to serialize the structures we actually have.
        # TODO: Make sure C-level stack size is also big enough for this.
        sys.setrecursionlimit(10000)

        # We need an ordered list of postprocessing steps to apply, because we
        # may have coalesced postprocessing steps deferred by several levels of
        # jobs returning other jobs' promised RVs.
        self._postprocessing_steps: List[Tuple[str, Union[str, Promised[WDLBindings]]]] = []

        self._execution_dir = execution_dir

    # TODO: We're not allowed by MyPy to override a method and widen the return
    # type, so this has to be Any.
    def run(self, file_store: AbstractFileStore) -> Any:
        """
        Run a WDL-related job.

        Remember to decorate non-trivial overrides with :func:`report_wdl_errors`.
        """
        # Make sure that pickle is prepared to save our return values, which
        # might take a lot of recursive calls. TODO: This might be because
        # bindings are actually linked lists or something?
        sys.setrecursionlimit(10000)

    def then_underlay(self, underlay: Promised[WDLBindings]) -> None:
        """
        Apply an underlay of backup bindings to the result.
        """
        logger.debug("Underlay %s after %s", underlay, self)
        self._postprocessing_steps.append(("underlay", underlay))

    def then_remove(self, remove: Promised[WDLBindings]) -> None:
        """
        Remove the given bindings from the result.
        """
        logger.debug("Remove %s after %s", remove, self)
        self._postprocessing_steps.append(("remove", remove))

    def then_namespace(self, namespace: str) -> None:
        """
        Put the result bindings into a namespace.
        """
        logger.debug("Namespace %s after %s", namespace, self)
        self._postprocessing_steps.append(("namespace", namespace))

    def then_overlay(self, overlay: Promised[WDLBindings]) -> None:
        """
        Overlay the given bindings on top of the (possibly namespaced) result.
        """
        logger.debug("Overlay %s after %s", overlay, self)
        self._postprocessing_steps.append(("overlay", overlay))

    def postprocess(self, bindings: WDLBindings) -> WDLBindings:
        """
        Apply queued changes to bindings.

        Should be applied by subclasses' run() implementations to their return
        values.
        """

        for action, argument in self._postprocessing_steps:

            logger.debug("Apply postprocessing setp: (%s, %s)", action, argument)

            # Interpret the mini language of postprocessing steps.
            # These are too small to justify being their own separate jobs.
            if action == "underlay":
                if not isinstance(argument, WDL.Env.Bindings):
                    raise RuntimeError("Wrong postprocessing argument type")
                # We want to apply values from the underlay if not set in the bindings
                bindings = combine_bindings([bindings, argument.subtract(bindings)])
            elif action == "remove":
                if not isinstance(argument, WDL.Env.Bindings):
                    raise RuntimeError("Wrong postprocessing argument type")
                # We need to take stuff out of scope
                bindings = bindings.subtract(argument)
            elif action == "namespace":
                if not isinstance(argument, str):
                    raise RuntimeError("Wrong postprocessing argument type")
                # We are supposed to put all our results in a namespace
                bindings = bindings.wrap_namespace(argument)
            elif action == "overlay":
                if not isinstance(argument, WDL.Env.Bindings):
                    raise RuntimeError("Wrong postprocessing argument type")
                # We want to apply values from the overlay over the bindings
                bindings = combine_bindings([bindings.subtract(argument), argument])
            else:
                raise RuntimeError(f"Unknown postprocessing action {action}")

        return bindings

    def defer_postprocessing(self, other: "WDLBaseJob") -> None:
        """
        Give our postprocessing steps to a different job.

        Use this when you are returning a promise for bindings, on the job that issues the promise.
        """

        other._postprocessing_steps += self._postprocessing_steps
        self._postprocessing_steps = []

        logger.debug("Assigned postprocessing steps from %s to %s", self, other)

class WDLTaskWrapperJob(WDLBaseJob):
    """
    Job that determines the resources needed to run a WDL job.

    Responsible for evaluating the input declarations for unspecified inputs,
    evaluating the runtime section, and scheduling or chaining to the real WDL
    job.

    All bindings are in terms of task-internal names.
    """

    def __init__(self, task: WDL.Tree.Task, prev_node_results: Sequence[Promised[WDLBindings]], task_id: List[str], namespace: str, task_path: str, **kwargs: Any) -> None:
        """
        Make a new job to determine resources and run a task.

        :param namespace: The namespace that the task's *contents* exist in.
               The caller has alredy added the task's own name.

        :param task_path: Like the namespace, but including subscript numbers
               for scatters.
        """
        super().__init__(unitName=task_path + ".inputs", displayName=namespace + ".inputs", local=True, **kwargs)

        logger.info("Preparing to run task code for %s as %s", task.name, namespace)

        self._task = task
        self._prev_node_results = prev_node_results
        self._task_id = task_id
        self._namespace = namespace
        self._task_path = task_path

    @report_wdl_errors("evaluate task code")
    def run(self, file_store: AbstractFileStore) -> Promised[WDLBindings]:
        """
        Evaluate inputs and runtime and schedule the task.
        """
        super().run(file_store)
        logger.info("Evaluating inputs and runtime for task %s (%s) called as %s", self._task.name, self._task_id, self._namespace)

        # Combine the bindings we get from previous jobs.
        # For a task we are only passed the inside-the-task namespace.
        bindings = combine_bindings(unwrap_all(self._prev_node_results))
        # Set up the WDL standard library
        # UUID to use for virtualizing files
        standard_library = ToilWDLStdLibBase(file_store)

        if self._task.inputs:
            logger.debug("Evaluating task code")
            for input_decl in self._task.inputs:
                # Evaluate all the inputs that aren't pre-set
                bindings = bindings.bind(input_decl.name, evaluate_defaultable_decl(input_decl, bindings, standard_library))
        for postinput_decl in self._task.postinputs:
            # Evaluate all the postinput decls.
            # We need these in order to evaluate the runtime.
            # TODO: What if they wanted resources from the runtime?
            bindings = bindings.bind(postinput_decl.name, evaluate_defaultable_decl(postinput_decl, bindings, standard_library))

        # Evaluate the runtime section
        runtime_bindings = evaluate_call_inputs(self._task, self._task.runtime, bindings, standard_library)

        # Fill these in with not-None if the workflow asks for each resource. 
        runtime_memory: Optional[int] = None
        runtime_cores: Optional[float] = None
        runtime_disk: Optional[int] = None
        runtime_accelerators: Optional[List[AcceleratorRequirement]] = None

        if runtime_bindings.has_binding('cpu'):
            cpu_spec: int = runtime_bindings.resolve('cpu').value
            runtime_cores = float(cpu_spec)

        if runtime_bindings.has_binding('memory'):
            # Get the memory requirement and convert to bytes
            memory_spec: Union[int, str] = runtime_bindings.resolve('memory').value
            if isinstance(memory_spec, str):
                memory_spec = human2bytes(memory_spec)
            runtime_memory = memory_spec

        if runtime_bindings.has_binding('disks'):
            # Miniwdl doesn't have this, but we need to be able to parse things like:
            # local-disk 5 SSD
            # which would mean we need 5 GB space. Cromwell docs for this are at https://cromwell.readthedocs.io/en/stable/RuntimeAttributes/#disks
            # We ignore all disk types, and complain if the mount point is not `local-disk`.
            disks_spec: str = runtime_bindings.resolve('disks').value
            all_specs = disks_spec.split(',')
            # Sum up the gigabytes in each disk specification
            total_gb = 0
            for spec in all_specs:
                # Split up each spec as space-separated. We assume no fields
                # are empty, and we want to allow people to use spaces after
                # their commas when separating the list, like in Cromwell's
                # examples, so we strip whitespace.
                spec_parts = spec.strip().split(' ')
                if len(spec_parts) != 3:
                    # TODO: Add a WDL line to this error
                    raise ValueError(f"Could not parse disks = {disks_spec} because {spec} does not have 3 space-separated parts")
                if spec_parts[0] != 'local-disk':
                    # TODO: Add a WDL line to this error
                    raise NotImplementedError(f"Could not provide disks = {disks_spec} because only the local-disks mount point is implemented")
                try:
                    total_gb += int(spec_parts[1])
                except:
                    # TODO: Add a WDL line to this error
                    raise ValueError(f"Could not parse disks = {disks_spec} because {spec_parts[1]} is not an integer")
                # TODO: we always ignore the disk type and assume we have the right one.
                # TODO: Cromwell rounds LOCAL disks up to the nearest 375 GB. I
                # can't imagine that ever being standardized; just leave it
                # alone so that the workflow doesn't rely on this weird and
                # likely-to-change Cromwell detail.
                if spec_parts[2] == 'LOCAL':
                    logger.warning('Not rounding LOCAL disk to the nearest 375 GB; workflow execution will differ from Cromwell!')
            total_bytes: float = convert_units(total_gb, 'GB')
            runtime_disk = int(total_bytes)

        if runtime_bindings.has_binding('gpuType') or runtime_bindings.has_binding('gpuCount') or runtime_bindings.has_binding('nvidiaDriverVersion'):
            # We want to have GPUs
            # TODO: actually coerce types here instead of casting to detect user mistakes
            # Get the GPU count if set, or 1 if not,
            gpu_count: int = cast(WDL.Value.Int, runtime_bindings.get('gpuCount', WDL.Value.Int(1))).value
            # Get the GPU model constraint if set, or None if not
            gpu_model: Optional[str] = cast(Union[WDL.Value.String, WDL.Value.Null], runtime_bindings.get('gpuType', WDL.Value.Null())).value
            # We can't enforce a driver version, but if an nvidia driver
            # version is set, manually set nvidia brand
            gpu_brand: Optional[str] = 'nvidia' if runtime_bindings.has_binding('nvidiaDriverVersion') else None
            # Make a dict from this
            accelerator_spec: Dict[str, Union[str, int]] = {'kind': 'gpu', 'count': gpu_count}
            if gpu_model is not None:
                accelerator_spec['model'] = gpu_model
            if gpu_brand is not None:
                accelerator_spec['brand'] = gpu_brand

            accelerator_requirement = parse_accelerator(accelerator_spec)
            runtime_accelerators = [accelerator_requirement]

        # Schedule to get resources. Pass along the bindings from evaluating all the inputs and decls, and the runtime, with files virtualized.
        run_job = WDLTaskJob(self._task, virtualize_files(bindings, standard_library), virtualize_files(runtime_bindings, standard_library), self._task_id, self._namespace, self._task_path, cores=runtime_cores or self.cores, memory=runtime_memory or self.memory, disk=runtime_disk or self.disk, accelerators=runtime_accelerators or self.accelerators)
        # Run that as a child
        self.addChild(run_job)

        # Give it our postprocessing steps
        self.defer_postprocessing(run_job)

        # And return its result.
        return run_job.rv()



class WDLTaskJob(WDLBaseJob):
    """
    Job that runs a WDL task.

    Responsible for re-evaluating input declarations for unspecified inputs,
    evaluating the runtime section, re-scheduling if resources are not
    available, running any command, and evaluating the outputs.

    All bindings are in terms of task-internal names.
    """

    def __init__(self, task: WDL.Tree.Task, task_internal_bindings: Promised[WDLBindings], runtime_bindings: Promised[WDLBindings], task_id: List[str], namespace: str, task_path: str, **kwargs: Any) -> None:
        """
        Make a new job to run a task.

        :param namespace: The namespace that the task's *contents* exist in.
               The caller has alredy added the task's own name.

        :param task_path: Like the namespace, but including subscript numbers
               for scatters.
        """

        # This job should not be local because it represents a real workflow task.
        # TODO: Instead of re-scheduling with more resources, add a local
        # "wrapper" job like CWL uses to determine the actual requirements.
        super().__init__(unitName=task_path + ".command", displayName=namespace + ".command", local=False, **kwargs)

        logger.info("Preparing to run task %s as %s", task.name, namespace)

        self._task = task
        self._task_internal_bindings = task_internal_bindings
        self._runtime_bindings = runtime_bindings
        self._task_id = task_id
        self._namespace = namespace
        self._task_path = task_path

    def can_fake_root(self) -> bool:
        """
        Determine if --fakeroot is likely to work for Singularity.
        """

        # We need to have an entry for our user in /etc/subuid to grant us a range of UIDs to use, for fakeroot to work.
        try:
            subuid_file = open('/etc/subuid')
        except OSError as e:
            logger.warning('Cannot open /etc/subuid due to %s; assuming no subuids available', e)
            return False
        username = get_user_name()
        for line in subuid_file:
            if line.split(':')[0].strip() == username:
                # We have a line assigning subuids
                return True
        # If there is no line, we have no subuids
        logger.warning('No subuids are assigned to %s; cannot fake root.', username)
        return False

    def can_mount_proc(self) -> bool:
        """
        Determine if --containall will work for Singularity. On Kubernetes, this will result in operation not permitted
        See: https://github.com/apptainer/singularity/issues/5857

        So if Kubernetes is detected, return False
        :return: bool
        """
        return "KUBERNETES_SERVICE_HOST" not in os.environ

    @report_wdl_errors("run task command")
    def run(self, file_store: AbstractFileStore) -> Promised[WDLBindings]:
        """
        Actually run the task.
        """
        super().run(file_store)
        logger.info("Running task command for %s (%s) called as %s", self._task.name, self._task_id, self._namespace)

        # Set up the WDL standard library
        # UUID to use for virtualizing files
        standard_library = ToilWDLStdLibBase(file_store)

        # Get the bindings from after the input section
        bindings = unwrap(self._task_internal_bindings)
        # And the bindings from evaluating the runtime section
        runtime_bindings = unwrap(self._runtime_bindings)
        
        # We have all the resources we need, so run the task

        if shutil.which('singularity'):

            # Prepare to use Singularity. We will need plenty of space to
            # download images.
            # Default the Singularity and MiniWDL cache directories. This sets the cache to the same place as
            # Singularity/MiniWDL's default cache directory
            # With launch-cluster, the singularity and miniwdl cache is set to /var/lib/toil in abstractProvisioner.py
            # A current limitation with the singularity/miniwdl cache is it cannot check for image updates if the
            # filename is the same
            singularity_cache = os.path.join(os.path.expanduser("~"), ".singularity")
            miniwdl_cache = os.path.join(os.path.expanduser("~"), ".cache/miniwdl")

            # Cache Singularity's layers somewhere known to have space
            os.environ['SINGULARITY_CACHEDIR'] = os.environ.get("SINGULARITY_CACHEDIR", singularity_cache)

            # Make sure it exists.
            os.makedirs(os.environ['SINGULARITY_CACHEDIR'], exist_ok=True)

            # Cache Singularity images for the workflow on this machine.
            # Since MiniWDL does only within-process synchronization for pulls,
            # we also will need to pre-pull one image into here at a time.
            os.environ['MINIWDL__SINGULARITY__IMAGE_CACHE'] = os.environ.get("MINIWDL__SINGULARITY__IMAGE_CACHE", miniwdl_cache)

            # Make sure it exists.
            os.makedirs(os.environ['MINIWDL__SINGULARITY__IMAGE_CACHE'], exist_ok=True)

            # Run containers with Singularity
            TaskContainerImplementation: Type[TaskContainer]  = SingularityContainer
        else:
            # Run containers with Docker
            TaskContainerImplementation = SwarmContainer
            if runtime_bindings.has_binding('gpuType') or runtime_bindings.has_binding('gpuCount') or runtime_bindings.has_binding('nvidiaDriverVersion'):
                # Complain to the user that this is unlikely to work.
                logger.warning("Running job that might need accelerators with Docker, because "
                               "Singularity is not available. Accelerator and GPU support "
                               "is not yet implemented in the MiniWDL Docker "
                               "containerization implementation.")

        # Set up the MiniWDL container running stuff
        miniwdl_logger = logging.getLogger("MiniWDLContainers")
        miniwdl_config = WDL.runtime.config.Loader(miniwdl_logger)
        if not getattr(TaskContainerImplementation, 'toil_initialized__', False):
            # Initialize the cointainer system
            TaskContainerImplementation.global_init(miniwdl_config, miniwdl_logger)

            # TODO: We don't want to use MiniWDL's resource limit logic, but
            # we'd have to get at the _SubprocessScheduler that is internal to
            # the WDL.runtime.backend.cli_subprocess.SubprocessBase class to
            # hack it out of e.g. SingularityContainer, so for now we bring it
            # up. If we don't do this, we error out trying to make
            # _SubprocessScheduler instances because its class-level condition
            # variable doesn't exist.
            TaskContainerImplementation.detect_resource_limits(miniwdl_config, miniwdl_logger)

            # And remember we did it
            setattr(TaskContainerImplementation, 'toil_initialized__', True)
            # TODO: not thread safe!

        # Records, if we use a container, where its workdir is on our
        # filesystem, so we can interpret file anmes and globs relative to
        # there.
        workdir_in_container: Optional[str] = None

        if self._task.command:
            # When the command string references a File, we need to get a path to the file on a local disk, which the commnad will be able to actually use, accounting for e.g. containers.
            # TODO: Figure out whan the command template actually uses File values and lazily download them.
            # For now we just grab all the File values in the inside-the-task environment, since any of them *might* be used.
            # TODO: MiniWDL can parallelize the fetch
            bindings = devirtualize_files(bindings, standard_library)

            # Make the container object
            # TODO: What is this?
            run_id = str(uuid.uuid4())
            # Directory on the host where the conteiner is allowed to put files.
            host_dir = os.path.abspath('.')
            # Container working directory is guaranteed (?) to be at "work" inside there
            workdir_in_container = os.path.join(host_dir, "work")
            task_container = TaskContainerImplementation(miniwdl_config, run_id, host_dir)

            if isinstance(task_container, SingularityContainer):
                # We need to patch the Singularity container run invocation

                # We might need to send GPUs and the current miniwdl doesn't do
                # that for Singularity. And we might need to *not* try and use
                # --fakeroot if we lack sub-UIDs. So we sneakily monkey patch it
                # here.
                original_run_invocation = task_container._run_invocation
                def patched_run_invocation(*args: Any, **kwargs: Any) -> List[str]:
                    """
                    Invoke the original _run_invocation to get a base Singularity
                    command line, and then adjust the result to pass GPUs and not
                    fake root if needed.
                    """
                    command_line: List[str] = original_run_invocation(*args, **kwargs)

                    logger.debug('MiniWDL wants to run command line: %s', command_line)

                    # "exec" can be at index 1 or 2 depending on if we have a --verbose.
                    subcommand_index = 2 if command_line[1] == "--verbose" else 1

                    if '--fakeroot' in command_line and not self.can_fake_root():
                        # We can't fake root so don't try.
                        command_line.remove('--fakeroot')

                    # If on Kubernetes and proc cannot be mounted, get rid of --containall
                    if '--containall' in command_line and not self.can_mount_proc():
                        command_line.remove('--containall')

                    extra_flags: Set[str] = set()
                    accelerators_needed: Optional[List[AcceleratorRequirement]] = self.accelerators
                    if accelerators_needed is not None:
                        for accelerator in accelerators_needed:
                            if accelerator['kind'] == 'gpu':
                                if accelerator['brand'] == 'nvidia':
                                    # Tell Singularity to expose nvidia GPUs
                                    extra_flags.add('--nv')
                                elif accelerator['api'] == 'rocm':
                                    # Tell Singularity to expose ROCm GPUs
                                    extra_flags.add('--nv')
                                else:
                                    raise RuntimeError('Cannot expose allocated accelerator %s to Singularity job', accelerator)

                    for flag in extra_flags:
                        # Put in all those flags
                        command_line.insert(subcommand_index + 1, flag)

                    logger.debug('Amended command line to: %s', command_line)

                    # Return the modified command line
                    return command_line

                # Apply the patch
                task_container._run_invocation = patched_run_invocation #  type: ignore

            # Show the runtime info to the container
            task_container.process_runtime(miniwdl_logger, {binding.name: binding.value for binding in devirtualize_files(runtime_bindings, standard_library)})

            # Tell the container to take up all these files. It will assign
            # them all new paths in task_container.input_path_map which we can
            # read. We also get a task_container.host_path() to go the other way.
            add_paths(task_container, get_file_paths_in_bindings(bindings))
            logger.debug("Using container path map: %s", task_container.input_path_map)

            # Replace everything with in-container paths for the command.
            # TODO: MiniWDL deals with directory paths specially here.
            contained_bindings = map_over_files_in_bindings(bindings, lambda path: task_container.input_path_map[path])

            # Make a new standard library for evaluating the command specifically, which only deals with in-container paths and out-of-container paths.
            command_library = ToilWDLStdLibTaskCommand(file_store, task_container)

            def hacky_dedent(text: str) -> str:
                """
                Guess what result we would have gotten if we dedented the
                command before substituting placeholder expressions, given the
                command after substituting placeholder expressions. Workaround
                for mimicking MiniWDL making us also suffer from
                <https://github.com/chanzuckerberg/miniwdl/issues/674>.
                """

                # First just run MiniWDL's dedent
                # Work around wrong types from MiniWDL. See <https://github.com/chanzuckerberg/miniwdl/issues/665>
                dedent = cast(Callable[[str], Tuple[int, str]], strip_leading_whitespace)

                text = dedent(text)[1]

                # But this can still leave dedenting to do. Find the first
                # not-all-whitespace line and get its leading whitespace.
                to_strip: Optional[str] = None
                for line in text.split("\n"):
                    if len(line.strip()) > 0:
                        # This is the first not-all-whitespace line.
                        # Drop the leading whitespace.
                        rest = line.lstrip()
                        # Grab the part that gets removed by lstrip
                        to_strip = line[0:(len(line) - len(rest))]
                        break
                if to_strip is None or len(to_strip) == 0:
                    # Nothing to cut
                    return text

                # Cut to_strip off each line that it appears at the start of.
                return "\n".join((line.removeprefix(to_strip) for line in text.split("\n")))


            # Work out the command string, and unwrap it
            command_string: str = hacky_dedent(evaluate_named_expression(self._task, "command", WDL.Type.String(), self._task.command, contained_bindings, command_library).coerce(WDL.Type.String()).value)

            # Grab the standard out and error paths. MyPy complains if we call
            # them because in the current MiniWDL version they are untyped.
            # TODO: MyPy will complain if we accomodate this and they later
            # become typed.
            host_stdout_txt: str = task_container.host_stdout_txt() #  type: ignore
            host_stderr_txt: str = task_container.host_stderr_txt() #  type: ignore

            if isinstance(task_container, SingularityContainer):
                # Before running the command, we need to make sure the container's
                # image is already pulled, so MiniWDL doesn't try and pull it.
                # MiniWDL only locks its cache directory within a process, and we
                # need to coordinate with other processes sharing the cache.
                with global_mutex(os.environ['MINIWDL__SINGULARITY__IMAGE_CACHE'], 'toil_miniwdl_sif_cache_mutex'):
                    # Also lock the Singularity layer cache in case it is shared with a different set of hosts
                    # TODO: Will these locks work well across machines???
                    with global_mutex(os.environ['SINGULARITY_CACHEDIR'], 'toil_singularity_cache_mutex'):
                        with ExitStack() as cleanup:
                            task_container._pull(miniwdl_logger, cleanup)

            # Run the command in the container
            logger.info('Executing command in %s: %s', task_container, command_string)
            try:
                task_container.run(miniwdl_logger, command_string)
            except Exception:
                if os.path.exists(host_stderr_txt):
                    size = os.path.getsize(host_stderr_txt)
                    logger.error('Failed task left standard error at %s of %d bytes', host_stderr_txt, size)
                    if size > 0:
                        # Send the whole error stream.
<<<<<<< HEAD
                        file_store.log_user_stream(self._task_path + '.stderr', open(host_stderr_txt, 'rb'))
=======
                        file_store.log_user_stream(self.description.displayName + '.stderr', open(host_stderr_txt, 'rb'))
                        if logger.isEnabledFor(logging.DEBUG):
                            logger.debug("MiniWDL already logged standard error")
                        else:
                            # At debug level, MiniWDL itself logs command error lines.
                            # But otherwise we just dump into StatsAndLogging;
                            # we also want the messages in the job log that
                            # gets printed at the end of the workflow. So log
                            # the error log ourselves.
                            logger.error("====TASK ERROR LOG====")
                            for line in open(host_stderr_txt, 'r', errors="replace"):
                                logger.error("> %s", line.rstrip('\n'))
                            logger.error("====TASK ERROR LOG====")
>>>>>>> e743deb2

                if os.path.exists(host_stdout_txt):
                    size = os.path.getsize(host_stdout_txt)
                    logger.info('Failed task left standard output at %s of %d bytes', host_stdout_txt, size)
                    if size > 0:
                        # Save the whole output stream.
                        # TODO: We can't tell if this was supposed to be
                        # captured. It might really be huge binary data.
                        file_store.log_user_stream(self._task_path + '.stdout', open(host_stdout_txt, 'rb'))

                # Keep crashing
                raise
        else:
            # We need to fake stdout and stderr, since nothing ran but the
            # standard library lets you grab them. TODO: Can these be None?
            host_stdout_txt = "/dev/null"
            host_stderr_txt = "/dev/null"

        # Evaluate all the outputs in their special library context
        # We need to evaluate globs and relative paths relative to the
        # container's workdir if any, but everything else doesn't need to seem
        # to run in the container; there's no way to go from
        # container-determined strings that are absolute paths to WDL File
        # objects, and like MiniWDL we can say we only support
        # working-directory-based relative paths for globs.
        outputs_library = ToilWDLStdLibTaskOutputs(file_store, host_stdout_txt, host_stderr_txt, current_directory_override=workdir_in_container)
        output_bindings = evaluate_output_decls(self._task.outputs, bindings, outputs_library)

        # Now we know if the standard output and error were sent somewhere by
        # the workflow. If not, we should report them to the leader.

        # Drop any files from the output which don't actually exist
        output_bindings = drop_missing_files(output_bindings, current_directory_override=workdir_in_container)

        if not outputs_library.stderr_used() and os.path.exists(host_stderr_txt):
            size = os.path.getsize(host_stderr_txt)
            logger.info('Unused standard error at %s of %d bytes', host_stderr_txt, size)
            if size > 0:
                # Save the whole error stream because the workflow didn't capture it.
                file_store.log_user_stream(self._task_path + '.stderr', open(host_stderr_txt, 'rb'))

        if not outputs_library.stdout_used() and os.path.exists(host_stdout_txt):
            size = os.path.getsize(host_stdout_txt)
            logger.info('Unused standard output at %s of %d bytes', host_stdout_txt, size)
            if size > 0:
                # Save the whole output stream because the workflow didn't capture it.
                file_store.log_user_stream(self._task_path + '.stdout', open(host_stdout_txt, 'rb'))

        # TODO: Check the output bindings against the types of the decls so we
        # can tell if we have a null in a value that is supposed to not be
        # nullable. We can't just look at the types on the values themselves
        # because those are all the non-nullable versions.

        # Upload any files in the outputs if not uploaded already. Accounts for how relative paths may still need to be container-relative.
        output_bindings = virtualize_files(output_bindings, outputs_library)

        # Do postprocessing steps to e.g. apply namespaces.
        output_bindings = self.postprocess(output_bindings)

        return output_bindings

class WDLWorkflowNodeJob(WDLBaseJob):
    """
    Job that evaluates a WDL workflow node.
    """

    def __init__(self, node: WDL.Tree.WorkflowNode, prev_node_results: Sequence[Promised[WDLBindings]], namespace: str, task_path: str, execution_dir: Optional[str] = None, **kwargs: Any) -> None:
        """
        Make a new job to run a workflow node to completion.
        """
        super().__init__(unitName=node.workflow_node_id, displayName=node.workflow_node_id, execution_dir=execution_dir, **kwargs)

        self._node = node
        self._prev_node_results = prev_node_results
        self._namespace = namespace
        self._task_path = task_path

        if isinstance(self._node, WDL.Tree.Call):
            logger.debug("Preparing job for call node %s", self._node.workflow_node_id)

    @report_wdl_errors("run workflow node")
    def run(self, file_store: AbstractFileStore) -> Promised[WDLBindings]:
        """
        Actually execute the workflow node.
        """
        super().run(file_store)
        logger.info("Running node %s", self._node.workflow_node_id)

        # Combine the bindings we get from previous jobs
        incoming_bindings = combine_bindings(unwrap_all(self._prev_node_results))
        # Set up the WDL standard library
        standard_library = ToilWDLStdLibBase(file_store, execution_dir=self._execution_dir)
        with monkeypatch_coerce(standard_library):
            if isinstance(self._node, WDL.Tree.Decl):
                # This is a variable assignment
                logger.info('Setting %s to %s', self._node.name, self._node.expr)
                value = evaluate_decl(self._node, incoming_bindings, standard_library)
                return self.postprocess(incoming_bindings.bind(self._node.name, value))
            elif isinstance(self._node, WDL.Tree.Call):
                # This is a call of a task or workflow

                # Fetch all the inputs we are passing and bind them.
                # The call is only allowed to use these.
                logger.debug("Evaluating step inputs")
                if self._node.callee is None:
                    # This should never be None, but mypy gets unhappy and this is better than an assert
                    inputs_mapping = None
                else:
                    inputs_mapping = {e.name: e.type for e in self._node.callee.inputs or []}
                input_bindings = evaluate_call_inputs(self._node, self._node.inputs, incoming_bindings, standard_library, inputs_mapping)

                # Bindings may also be added in from the enclosing workflow inputs
                # TODO: this is letting us also inject them from the workflow body.
                # TODO: Can this result in picking up non-namespaced values that
                # aren't meant to be inputs, by not changing their names?
                passed_down_bindings = incoming_bindings.enter_namespace(self._node.name)

                if isinstance(self._node.callee, WDL.Tree.Workflow):
                    # This is a call of a workflow
                    subjob: WDLBaseJob = WDLWorkflowJob(self._node.callee, [input_bindings, passed_down_bindings], self._node.callee_id, f'{self._namespace}.{self._node.name}', f'{self._task_path}.{self._node.name}', self._execution_dir)
                    self.addChild(subjob)
                elif isinstance(self._node.callee, WDL.Tree.Task):
                    # This is a call of a task
                    subjob = WDLTaskWrapperJob(self._node.callee, [input_bindings, passed_down_bindings], self._node.callee_id, f'{self._namespace}.{self._node.name}', f'{self._task_path}.{self._node.name}')
                    self.addChild(subjob)
                else:
                    raise WDL.Error.InvalidType(self._node, "Cannot call a " + str(type(self._node.callee)))

                # We need to agregate outputs namespaced with our node name, and existing bindings
                subjob.then_namespace(self._node.name)
                subjob.then_overlay(incoming_bindings)
                self.defer_postprocessing(subjob)
                return subjob.rv()
            elif isinstance(self._node, WDL.Tree.Scatter):
                subjob = WDLScatterJob(self._node, [incoming_bindings], self._namespace, self._task_path, self._execution_dir)
                self.addChild(subjob)
                # Scatters don't really make a namespace, just kind of a scope?
                # TODO: Let stuff leave scope!
                self.defer_postprocessing(subjob)
                return subjob.rv()
            elif isinstance(self._node, WDL.Tree.Conditional):
                subjob = WDLConditionalJob(self._node, [incoming_bindings], self._namespace, self._task_path, self._execution_dir)
                self.addChild(subjob)
                # Conditionals don't really make a namespace, just kind of a scope?
                # TODO: Let stuff leave scope!
                self.defer_postprocessing(subjob)
                return subjob.rv()
            else:
                raise WDL.Error.InvalidType(self._node, "Unimplemented WorkflowNode: " + str(type(self._node)))

class WDLWorkflowNodeListJob(WDLBaseJob):
    """
    Job that evaluates a list of WDL workflow nodes, which are in the same
    scope and in a topological dependency order, and which do not call out to any other
    workflows or tasks or sections.
    """

    def __init__(self, nodes: List[WDL.Tree.WorkflowNode], prev_node_results: Sequence[Promised[WDLBindings]], namespace: str, execution_dir: Optional[str] = None, **kwargs: Any) -> None:
        """
        Make a new job to run a list of workflow nodes to completion.
        """
        super().__init__(unitName=nodes[0].workflow_node_id + '+', displayName=nodes[0].workflow_node_id + '+', execution_dir=execution_dir, **kwargs)

        self._nodes = nodes
        self._prev_node_results = prev_node_results
        self._namespace = namespace

        for n in self._nodes:
            if isinstance(n, (WDL.Tree.Call, WDL.Tree.Scatter, WDL.Tree.Conditional)):
                raise RuntimeError("Node cannot be evaluated with other nodes: " + str(n))

    @report_wdl_errors("run workflow node list")
    def run(self, file_store: AbstractFileStore) -> Promised[WDLBindings]:
        """
        Actually execute the workflow nodes.
        """
        super().run(file_store)

        # Combine the bindings we get from previous jobs
        current_bindings = combine_bindings(unwrap_all(self._prev_node_results))
        # Set up the WDL standard library
        standard_library = ToilWDLStdLibBase(file_store, execution_dir=self._execution_dir)

        with monkeypatch_coerce(standard_library):
            for node in self._nodes:
                if isinstance(node, WDL.Tree.Decl):
                    # This is a variable assignment
                    logger.info('Setting %s to %s', node.name, node.expr)
                    value = evaluate_decl(node, current_bindings, standard_library)
                    current_bindings = current_bindings.bind(node.name, value)
                else:
                    raise WDL.Error.InvalidType(node, "Unimplemented WorkflowNode: " + str(type(node)))

        return self.postprocess(current_bindings)


class WDLCombineBindingsJob(WDLBaseJob):
    """
    Job that collects the results from WDL workflow nodes and combines their
    environment changes.
    """

    def __init__(self, prev_node_results: Sequence[Promised[WDLBindings]], **kwargs: Any) -> None:
        """
        Make a new job to combine the results of previous jobs.

        If underlay is set, those bindings will be injected to be overridden by other bindings.

        If remove is set, bindings there will be subtracted out of the result.
        """
        super().__init__(**kwargs)

        self._prev_node_results = prev_node_results

    @report_wdl_errors("combine bindings")
    def run(self, file_store: AbstractFileStore) -> WDLBindings:
        """
        Aggregate incoming results.
        """
        super().run(file_store)
        combined = combine_bindings(unwrap_all(self._prev_node_results))
        # Make sure to run the universal postprocessing steps
        return self.postprocess(combined)

class WDLWorkflowGraph:
    """
    Represents a graph of WDL WorkflowNodes.

    Operates at a certain level of instantiation (i.e. sub-sections are
    represented by single nodes).

    Assumes all relevant nodes are provided; dependencies outside the provided
    nodes are assumed to be satisfied already.
    """

    def __init__(self, nodes: Sequence[WDL.Tree.WorkflowNode]) -> None:
        """
        Make a graph for analyzing a set of workflow nodes.
        """

        # For Gather nodes, the Toil interpreter handles them as part of their
        # associated section. So make a map from gather ID to the section node
        # ID.
        self._gather_to_section: Dict[str, str] = {}
        for node in nodes:
            if isinstance(node, WDL.Tree.WorkflowSection):
                for gather_node in node.gathers.values():
                    self._gather_to_section[gather_node.workflow_node_id] = node.workflow_node_id

        # Store all the nodes by ID, except the gathers which we elide.
        self._nodes: Dict[str, WDL.Tree.WorkflowNode] = {node.workflow_node_id: node for node in nodes if not isinstance(node, WDL.Tree.Gather)}

    def real_id(self, node_id: str) -> str:
        """
        Map multiple IDs for what we consider the same node to one ID.

        This elides/resolves gathers.
        """
        return self._gather_to_section.get(node_id, node_id)

    def is_decl(self, node_id: str) -> bool:
        """
        Return True if a node represents a WDL declaration, and false
        otherwise.
        """
        return isinstance(self.get(node_id), WDL.Tree.Decl)

    def get(self, node_id: str) -> WDL.Tree.WorkflowNode:
        """
        Get a node by ID.
        """
        return self._nodes[self.real_id(node_id)]

    def get_dependencies(self, node_id: str) -> Set[str]:
        """
        Get all the nodes that a node depends on, recursively (into the node if
        it has a body) but not transitively.

        Produces dependencies after resolving gathers and internal-to-section
        dependencies, on nodes that are also in this graph.
        """

        # We need to make sure to bubble up dependencies from inside sections.
        # A conditional might only appear to depend on the variables in the
        # conditional expression, but its body can depend on other stuff, and
        # we need to make sure that that stuff has finished and updated the
        # environment before the conditional body runs. TODO: This is because
        # Toil can't go and get and add successors to the relevant jobs later,
        # while MiniWDL's engine apparently can. This ends up reducing
        # parallelism more than would strictly be necessary; nothing in the
        # conditional can start until the dependencies of everything in the
        # conditional are ready.

        dependencies = set()

        node = self.get(node_id)
        for dependency in recursive_dependencies(node):
            real_dependency = self.real_id(dependency)
            if real_dependency in self._nodes:
                dependencies.add(real_dependency)

        return dependencies

    def get_transitive_dependencies(self, node_id: str) -> Set[str]:
        """
        Get all the nodes that a node depends on, transitively.
        """

        dependencies: Set[str] = set()
        visited: Set[str] = set()
        queue = [node_id]

        while len(queue) > 0:
            # Grab the enxt thing off the queue
            here = queue[-1]
            queue.pop()
            if here in visited:
                # Skip if we got it already
                continue
            # Mark it got
            visited.add(here)
            # Get all its dependencies
            here_deps = self.get_dependencies(here)
            dependencies |= here_deps
            for dep in here_deps:
                if dep not in visited:
                    # And queue all the ones we haven't visited.
                    queue.append(dep)

        return dependencies

    def topological_order(self) -> List[str]:
        """
        Get a topological order of the nodes, based on their dependencies.
        """

        sorter : TopologicalSorter[str] = TopologicalSorter()
        for node_id in self._nodes.keys():
            # Add all the edges
            sorter.add(node_id, *self.get_dependencies(node_id))
        return list(sorter.static_order())

    def leaves(self) -> List[str]:
        """
        Get all the workflow node IDs that have no dependents in the graph.
        """

        leaves = set(self._nodes.keys())
        for node_id in self._nodes.keys():
            for dependency in self.get_dependencies(node_id):
                if dependency in leaves:
                    # Mark everything depended on as not a leaf
                    leaves.remove(dependency)
        return list(leaves)


class WDLSectionJob(WDLBaseJob):
    """
    Job that can create more graph for a section of the wrokflow.
    """

    def __init__(self, namespace: str, task_path: str, execution_dir: Optional[str] = None, **kwargs: Any) -> None:
        """
        Make a WDLSectionJob where the interior runs in the given namespace,
        starting with the root workflow.
        """
        super().__init__(execution_dir, **kwargs)
        self._namespace = namespace
        self._task_path = task_path

    @staticmethod
    def coalesce_nodes(order: List[str], section_graph: WDLWorkflowGraph) -> List[List[str]]:
        """
        Given a topological order of WDL workflow node IDs, produce a list of
        lists of IDs, still in topological order, where each list of IDs can be
        run under a single Toil job.
        """

        # All the buckets of merged nodes
        to_return: List[List[str]] = []
        # The nodes we are currently merging, in topological order
        current_bucket: List[str] = []
        # All the non-decl transitive dependencies of nodes in the bucket
        current_bucket_dependencies: Set[str] = set()

        for next_id in order:
            # Consider adding each node to the bucket
            # Get all the dependencies on things that aren't decls.
            next_dependencies = {dep for dep in section_graph.get_transitive_dependencies(next_id) if not section_graph.is_decl(dep)}
            if len(current_bucket) == 0:
                # This is the first thing for the bucket
                current_bucket.append(next_id)
                current_bucket_dependencies |= next_dependencies
            else:
                # Get a node already in the bucket
                current_id = current_bucket[0]

                if not section_graph.is_decl(current_id) or not section_graph.is_decl(next_id):
                    # We can only combine decls with decls, so we can't go in
                    # the bucket.

                    # Finish the bucket.
                    to_return.append(current_bucket)
                    # Start a new one with this next node
                    current_bucket = [next_id]
                    current_bucket_dependencies = next_dependencies
                else:
                    # We have a decl in the bucket and a decl we could maybe
                    # add. We know they are part of the same section, so we
                    # aren't jumping in and out of conditionals or scatters.

                    # We are going in a topological order, so we know the
                    # bucket can't depend on the new node.

                    if next_dependencies == current_bucket_dependencies:
                        # We can add this node without adding more dependencies on non-decls on either side.
                        # Nothing in the bucket can be in the dependency set because the bucket is only decls.
                        # Put it in
                        current_bucket.append(next_id)
                        # TODO: With this condition, this is redundant.
                        current_bucket_dependencies |= next_dependencies
                    else:
                        # Finish the bucket.
                        to_return.append(current_bucket)
                        # Start a new one with this next node
                        current_bucket = [next_id]
                        current_bucket_dependencies = next_dependencies

        if len(current_bucket) > 0:
            # Now finish the last bucket
            to_return.append(current_bucket)

        return to_return



    def create_subgraph(self, nodes: Sequence[WDL.Tree.WorkflowNode], gather_nodes: Sequence[WDL.Tree.Gather], environment: WDLBindings, local_environment: Optional[WDLBindings] = None, subscript: Optional[int] = None) -> WDLBaseJob:
        """
        Make a Toil job to evaluate a subgraph inside a workflow or workflow
        section.

        :returns: a child Job that will return the aggregated environment
                  after running all the things in the section.

        :param gather_nodes: Names exposed by these will always be defined
               with something, even if the code that defines them does
               not actually run.
        :param environment: Bindings in this environment will be used
               to evaluate the subgraph and will be passed through.
        :param local_environment: Bindings in this environment will be
               used to evaluate the subgraph but will go out of scope
               at the end of the section.
        :param subscript: If the subgraph is being evaluated multiple times,
               this should be a disambiguating integer for logging.
        """

        # Work out what to call what we are working on
        task_path = self._task_path
        if subscript is not None:
            # We need to include a scatter loop number.
            task_path += f'.{subscript}'

        if local_environment is not None:
            # Bring local environment into scope
            environment = combine_bindings([environment, local_environment])

        # Make a graph of all the nodes at this level
        section_graph = WDLWorkflowGraph(nodes)

        # To make Toil jobs, we need all the jobs they depend on made so we can
        # call .rv(). So we need to solve the workflow DAG ourselves to set it up
        # properly.

        # When a WDL node depends on another, we need to be able to find the Toil job we need an rv from.
        wdl_id_to_toil_job: Dict[str, WDLBaseJob] = {}
        # We need the set of Toil jobs not depended on so we can wire them up to the sink.
        # This maps from Toil job store ID to job.
        toil_leaves: Dict[Union[str, TemporaryID], WDLBaseJob] = {}

        def get_job_set_any(wdl_ids: Set[str]) -> List[WDLBaseJob]:
            """
            Get the distinct Toil jobs executing any of the given WDL nodes.
            """
            job_ids = set()
            jobs = []
            for job in (wdl_id_to_toil_job[wdl_id] for wdl_id in wdl_ids):
                # For each job that is registered under any of these WDL IDs
                if job.jobStoreID not in job_ids:
                    # If we haven't taken it already, take it
                    job_ids.add(job.jobStoreID)
                    jobs.append(job)
            return jobs

        creation_order = section_graph.topological_order()
        logger.debug('Creation order: %s', creation_order)

        # Now we want to organize the linear list of nodes into collections of nodes that can be in the same Toil job.
        creation_jobs = self.coalesce_nodes(creation_order, section_graph)
        logger.debug('Creation jobs: %s', creation_jobs)

        for node_ids in creation_jobs:
            logger.debug('Make Toil job for %s', node_ids)
            # Collect the return values from previous jobs. Some nodes may have been inputs, without jobs.
            # Don't inlude stuff in the current batch.
            prev_node_ids = {prev_node_id for node_id in node_ids for prev_node_id in section_graph.get_dependencies(node_id) if prev_node_id not in node_ids}


            # Get the Toil jobs we depend on
            prev_jobs = get_job_set_any(prev_node_ids)
            for prev_job in prev_jobs:
                if prev_job.jobStoreID in toil_leaves:
                    # Mark them all as depended on
                    del toil_leaves[prev_job.jobStoreID]

            # Get their return values to feed into the new job
            rvs: List[Union[WDLBindings, Promise]] = [prev_job.rv() for prev_job in prev_jobs]
            # We also need access to section-level bindings like inputs
            rvs.append(environment)

            if len(node_ids) == 1:
                # Make a one-node job
                job: WDLBaseJob = WDLWorkflowNodeJob(section_graph.get(node_ids[0]), rvs, self._namespace, task_path, self._execution_dir)
            else:
                # Make a multi-node job
                job = WDLWorkflowNodeListJob([section_graph.get(node_id) for node_id in node_ids], rvs, self._namespace, self._execution_dir)
            for prev_job in prev_jobs:
                # Connect up the happens-after relationships to make sure the
                # return values are available.
                # We have a graph that only needs one kind of happens-after
                # relationship, so we always use follow-ons.
                prev_job.addFollowOn(job)

            if len(prev_jobs) == 0:
                # Nothing came before this job, so connect it to the workflow.
                self.addChild(job)

            for node_id in node_ids:
                # Save the job for everything it executes
                wdl_id_to_toil_job[node_id] = job

            # It isn't depended on yet
            toil_leaves[job.jobStoreID] = job

        if len(toil_leaves) == 1:
            # There's one final node so we can just tack postprocessing onto that.
            sink: WDLBaseJob = next(iter(toil_leaves.values()))
        else:
            # We need to bring together with a new sink
            # Make the sink job to collect all their results.
            leaf_rvs: List[Union[WDLBindings, Promise]] = [leaf_job.rv() for leaf_job in toil_leaves.values()]
            # Make sure to also send the section-level bindings
            leaf_rvs.append(environment)
            # And to fill in bindings from code not executed in this instantiation
            # with Null, and filter out stuff that should leave scope.
            sink = WDLCombineBindingsJob(leaf_rvs)
            # It runs inside us
            self.addChild(sink)
            for leaf_job in toil_leaves.values():
                # And after all the leaf jobs.
                leaf_job.addFollowOn(sink)

        logger.debug("Sink job is: %s", sink)


        # Apply the final postprocessing for leaving the section.
        sink.then_underlay(self.make_gather_bindings(gather_nodes, WDL.Value.Null()))
        if local_environment is not None:
            sink.then_remove(local_environment)

        return sink

    def make_gather_bindings(self, gathers: Sequence[WDL.Tree.Gather], undefined: WDL.Value.Base) -> WDLBindings:
        """
        Given a collection of Gathers, create bindings from every identifier
        gathered, to the given "undefined" placeholder (which would be Null for
        a single execution of the body, or an empty array for a completely
        unexecuted scatter).

        These bindings can be overlaid with bindings from the actual execution,
        so that references to names defined in unexecuted code get a proper
        default undefined value, and not a KeyError at runtime.

        The information to do this comes from MiniWDL's "gathers" system:
        <https://miniwdl.readthedocs.io/en/latest/WDL.html#WDL.Tree.WorkflowSection.gathers>

        TODO: This approach will scale O(n^2) when run on n nested
        conditionals, because generating these bindings for the outer
        conditional will visit all the bindings from the inner ones.
        """

        # We can just directly compose our bindings.
        new_bindings: WDLBindings = WDL.Env.Bindings()

        for gather_node in gathers:
            bindings_source = gather_node.final_referee
            # Since there's no namespacing to be done at intermediate Gather
            # nodes (we can't refer via a gather referee chain to the inside of
            # a Call), we can just jump to the end here.
            bindings_source = gather_node.final_referee
            if isinstance(bindings_source, WDL.Tree.Decl):
                # Bind the decl's name
                new_bindings = new_bindings.bind(bindings_source.name, undefined)
            elif isinstance(bindings_source, WDL.Tree.Call):
                # Bind each of the call's outputs, namespaced with the call.
                # The call already has a bindings for these to expressions.
                for call_binding in bindings_source.effective_outputs:
                    # TODO: We could try and map here instead
                    new_bindings = new_bindings.bind(call_binding.name, undefined)
            else:
                # Either something unrecognized or final_referee lied and gave us a Gather.
                raise TypeError(f"Cannot generate bindings for a gather over a {type(bindings_source)}")

        return new_bindings

class WDLScatterJob(WDLSectionJob):
    """
    Job that evaluates a scatter in a WDL workflow. Runs the body for each
    value in an array, and makes arrays of the new bindings created in each
    instance of the body. If an instance of the body doesn't create a binding,
    it gets a null value in the corresponding array.
    """
    def __init__(self, scatter: WDL.Tree.Scatter, prev_node_results: Sequence[Promised[WDLBindings]], namespace: str, task_path: str, execution_dir: Optional[str] = None, **kwargs: Any) -> None:
        """
        Create a subtree that will run a WDL scatter. The scatter itself and the contents live in the given namespace.
        """
        super().__init__(namespace, task_path, **kwargs, unitName=scatter.workflow_node_id, displayName=scatter.workflow_node_id, execution_dir=execution_dir)

        # Because we need to return the return value of the workflow, we need
        # to return a Toil promise for the last/sink job in the workflow's
        # graph. But we can't save either a job that takes promises, or a
        # promise, in ourselves, because of the way that Toil resolves promises
        # at deserialization. So we need to do the actual building-out of the
        # workflow in run().

        logger.info("Preparing to run scatter on %s", scatter.variable)

        self._scatter = scatter
        self._prev_node_results = prev_node_results

    @report_wdl_errors("run scatter")
    def run(self, file_store: AbstractFileStore) -> Promised[WDLBindings]:
        """
        Run the scatter.
        """
        super().run(file_store)

        logger.info("Running scatter on %s", self._scatter.variable)

        # Combine the bindings we get from previous jobs.
        # For a task we only see the inside-the-task namespace.
        bindings = combine_bindings(unwrap_all(self._prev_node_results))
        # Set up the WDL standard library
        standard_library = ToilWDLStdLibBase(file_store)

        # Get what to scatter over
        with monkeypatch_coerce(standard_library):
            scatter_value = evaluate_named_expression(self._scatter, self._scatter.variable, None, self._scatter.expr, bindings, standard_library)

        if not isinstance(scatter_value, WDL.Value.Array):
            raise RuntimeError("The returned value from a scatter is not an Array type.")

        scatter_jobs = []
        for subscript, item in enumerate(scatter_value.value):
            # Make an instantiation of our subgraph for each possible value of
            # the variable. Make sure the variable is bound only for the
            # duration of the body.
            local_bindings: WDLBindings = WDL.Env.Bindings()
            local_bindings = local_bindings.bind(self._scatter.variable, item)
            # TODO: We need to turn values() into a list because MyPy seems to
            # think a dict_values isn't a Sequence. This is a waste of time to
            # appease MyPy but probably better than a cast?
            scatter_jobs.append(self.create_subgraph(self._scatter.body, list(self._scatter.gathers.values()), bindings, local_bindings, subscript=subscript))

        if len(scatter_jobs) == 0:
            # No scattering is needed. We just need to bind all the names.

            logger.info("No scattering is needed. Binding all scatter results to [].")

            # Define the value that should be seen for a name bound in the scatter
            # if nothing in the scatter actually runs. This should be some kind of
            # empty array.
            empty_array = WDL.Value.Array(WDL.Type.Any(optional=True, null=True), [])
            return self.make_gather_bindings(list(self._scatter.gathers.values()), empty_array)

        # Otherwise we actually have some scatter jobs.

        # Make a job at the end to aggregate.
        # Turn all the bindings created inside the scatter bodies into arrays
        # of maybe-optional values. Each body execution will define names it
        # doesn't make as nulls, so we don't have to worry about
        # totally-missing names.
        gather_job = WDLArrayBindingsJob([j.rv() for j in scatter_jobs], bindings)
        self.addChild(gather_job)
        for j in scatter_jobs:
            j.addFollowOn(gather_job)
        self.defer_postprocessing(gather_job)
        return gather_job.rv()

class WDLArrayBindingsJob(WDLBaseJob):
    """
    Job that takes all new bindings created in an array of input environments,
    relative to a base environment, and produces bindings where each new
    binding name is bound to an array of the values in all the input
    environments.

    Useful for producing the results of a scatter.
    """

    def __init__(self, input_bindings: Sequence[Promised[WDLBindings]], base_bindings: WDLBindings, **kwargs: Any) -> None:
        """
        Make a new job to array-ify the given input bindings.

        :param input_bindings: bindings visible to each evaluated iteration.
        :param base_bindings: bindings visible to *all* evaluated iterations,
               which should be constant across all of them and not made into
               arrays but instead passed through unchanged.
        """
        super().__init__(**kwargs)

        self._input_bindings = input_bindings
        self._base_bindings = base_bindings

    @report_wdl_errors("create array bindings")
    def run(self, file_store: AbstractFileStore) -> WDLBindings:
        """
        Actually produce the array-ified bindings now that promised values are available.
        """
        super().run(file_store)

        # Subtract base bindings to get just the new bindings created in each input
        new_bindings = [env.subtract(self._base_bindings) for env in unwrap_all(self._input_bindings)]
        # Make a set of all the new names.
        # TODO: They ought to maybe have types? Spec just says "any scalar
        # outputs of these tasks is now an array", with no hint on what to do
        # if some tasks output nothing, some tasks output things of
        # incompatible types, etc.
        new_names = {b.name for env in new_bindings for b in env}

        result = self._base_bindings
        for name in new_names:
            # Determine the set of all types bound to the name, or None if a result is null.
            # Problem: the WDL type types are not hashable, so we need to do bad N^2 deduplication
            observed_types = []
            for env in new_bindings:
                binding_type = env.resolve(name).type if env.has_binding(name) else None
                if binding_type not in observed_types:
                    observed_types.append(binding_type)
            # Get the supertype of those types
            supertype: WDL.Type.Base = get_supertype(observed_types)
            # Bind an array of the values
            # TODO: We should be able to assume the binding is always there if this is a scatter, because we create and underlay bindings based on the gathers.
            result = result.bind(name, WDL.Value.Array(supertype, [env.resolve(name) if env.has_binding(name) else WDL.Value.Null() for env in new_bindings]))

        # Base bindings are already included so return the result
        return self.postprocess(result)

class WDLConditionalJob(WDLSectionJob):
    """
    Job that evaluates a conditional in a WDL workflow.
    """
    def __init__(self, conditional: WDL.Tree.Conditional, prev_node_results: Sequence[Promised[WDLBindings]], namespace: str, task_path: str, execution_dir: Optional[str] = None, **kwargs: Any) -> None:
        """
        Create a subtree that will run a WDL conditional. The conditional itself and its contents live in the given namespace.
        """
        super().__init__(namespace, task_path, **kwargs, unitName=conditional.workflow_node_id, displayName=conditional.workflow_node_id, execution_dir=execution_dir)

        # Once again we need to ship the whole body template to be instantiated
        # into Toil jobs only if it will actually run.

        logger.info("Preparing to run conditional on %s", conditional.expr)

        self._conditional = conditional
        self._prev_node_results = prev_node_results

    @report_wdl_errors("run conditional")
    def run(self, file_store: AbstractFileStore) -> Promised[WDLBindings]:
        """
        Run the conditional.
        """
        super().run(file_store)

        logger.info("Checking condition for %s: %s", self._conditional.workflow_node_id, self._conditional.expr)

        # Combine the bindings we get from previous jobs.
        # For a task we only see the insode-the-task namespace.
        bindings = combine_bindings(unwrap_all(self._prev_node_results))
        # Set up the WDL standard library
        standard_library = ToilWDLStdLibBase(file_store)

        # Get the expression value. Fake a name.
        with monkeypatch_coerce(standard_library):
            expr_value = evaluate_named_expression(self._conditional, "<conditional expression>", WDL.Type.Boolean(), self._conditional.expr, bindings, standard_library)

        if expr_value.value:
            # Evaluated to true!
            logger.info('Condition is true')
            # Run the body and return its effects
            body_job = self.create_subgraph(self._conditional.body, list(self._conditional.gathers.values()), bindings)
            self.defer_postprocessing(body_job)
            return body_job.rv()
        else:
            logger.info('Condition is false')
            # Return the input bindings and null bindings for all our gathers.
            # Should not collide at all.
            gather_bindings = self.make_gather_bindings(list(self._conditional.gathers.values()), WDL.Value.Null())
            return self.postprocess(combine_bindings([bindings, gather_bindings]))

class WDLWorkflowJob(WDLSectionJob):
    """
    Job that evaluates an entire WDL workflow.
    """

    def __init__(self, workflow: WDL.Tree.Workflow, prev_node_results: Sequence[Promised[WDLBindings]], workflow_id: List[str], namespace: str, task_path: str, execution_dir: Optional[str] = None, **kwargs: Any) -> None:
        """
        Create a subtree that will run a WDL workflow. The job returns the
        return value of the workflow.

        :param namespace: the namespace that the workflow's *contents* will be
               in. Caller has already added the workflow's own name.
        """
        super().__init__(namespace, task_path, execution_dir, **kwargs)

        # Because we need to return the return value of the workflow, we need
        # to return a Toil promise for the last/sink job in the workflow's
        # graph. But we can't save either a job that takes promises, or a
        # promise, in ourselves, because of the way that Toil resolves promises
        # at deserialization. So we need to do the actual building-out of the
        # workflow in run().

        logger.debug("Preparing to run workflow %s", workflow.name)


        self._workflow = workflow
        self._prev_node_results = prev_node_results
        self._workflow_id = workflow_id
        self._namespace = namespace

    @report_wdl_errors("run workflow")
    def run(self, file_store: AbstractFileStore) -> Promised[WDLBindings]:
        """
        Run the workflow. Return the result of the workflow.
        """
        super().run(file_store)

        logger.info("Running workflow %s (%s) called as %s", self._workflow.name, self._workflow_id, self._namespace)

        # Combine the bindings we get from previous jobs.
        # For a task we only see the insode-the-task namespace.
        bindings = combine_bindings(unwrap_all(self._prev_node_results))
        # Set up the WDL standard library
        standard_library = ToilWDLStdLibBase(file_store, execution_dir=self._execution_dir)

        if self._workflow.inputs:
            with monkeypatch_coerce(standard_library):
                for input_decl in self._workflow.inputs:
                    # Evaluate all the inputs that aren't pre-set
                    bindings = bindings.bind(input_decl.name, evaluate_defaultable_decl(input_decl, bindings, standard_library))

        # Make jobs to run all the parts of the workflow
        sink = self.create_subgraph(self._workflow.body, [], bindings)

        if self._workflow.outputs != []:  # Compare against empty list as None means there should be outputs
            # Either the output section is declared and nonempty or it is not declared
            # Add evaluating the outputs after the sink
            outputs_job = WDLOutputsJob(self._workflow, sink.rv(), self._execution_dir)
            sink.addFollowOn(outputs_job)
            # Caller is responsible for making sure namespaces are applied
            self.defer_postprocessing(outputs_job)
            return outputs_job.rv()
        else:
            # No outputs from this workflow.
            return self.postprocess(WDL.Env.Bindings())

class WDLOutputsJob(WDLBaseJob):
    """
    Job which evaluates an outputs section (such as for a workflow).

    Returns an environment with just the outputs bound, in no namespace.
    """
    def __init__(self, workflow: WDL.Tree.Workflow, bindings: Promised[WDLBindings], execution_dir: Optional[str] = None, **kwargs: Any):
        """
        Make a new WDLWorkflowOutputsJob for the given workflow, with the given set of bindings after its body runs.
        """
        super().__init__(execution_dir, **kwargs)

        self._bindings = bindings
        self._workflow = workflow

    @report_wdl_errors("evaluate outputs")
    def run(self, file_store: AbstractFileStore) -> WDLBindings:
        """
        Make bindings for the outputs.
        """
        super().run(file_store)

        if self._workflow.outputs is None:
            # The output section is not declared
            # So get all task outputs and return that
            # First get all task output names
            output_set = set()
            for call in self._workflow.body:
                if isinstance(call, WDL.Tree.Call):
                    for type_binding in call.effective_outputs:
                        output_set.add(type_binding.name)
            # Collect all bindings that are task outputs
            output_bindings: WDL.Env.Bindings[WDL.Value.Base] = WDL.Env.Bindings()
            for binding in unwrap(self._bindings):
                if binding.name in output_set:
                    # The bindings will already be namespaced with the task namespaces
                    output_bindings = output_bindings.bind(binding.name, binding.value)
        else:
            # Output section is declared and is nonempty, so evaluate normally
            # Evaluate all the outputs in the normal, non-task-outputs library context
            standard_library = ToilWDLStdLibBase(file_store, execution_dir=self._execution_dir)
            # Combine the bindings from the previous job
            output_bindings = evaluate_output_decls(self._workflow.outputs, unwrap(self._bindings), standard_library)
        return self.postprocess(output_bindings)

class WDLRootJob(WDLSectionJob):
    """
    Job that evaluates an entire WDL workflow, and returns the workflow outputs
    namespaced with the workflow name. Inputs may or may not be namespaced with
    the workflow name; both forms are accepted.
    """

    def __init__(self, workflow: WDL.Tree.Workflow, inputs: WDLBindings, execution_dir: Optional[str] = None, **kwargs: Any) -> None:
        """
        Create a subtree to run the workflow and namespace the outputs.
        """

        # The root workflow names the root namespace and task path.
        super().__init__(workflow.name, workflow.name, execution_dir, **kwargs)

        self._workflow = workflow
        self._inputs = inputs

    @report_wdl_errors("run root job")
    def run(self, file_store: AbstractFileStore) -> Promised[WDLBindings]:
        """
        Actually build the subgraph.
        """
        super().run(file_store)

        # Run the workflow. We rely in this to handle entering the input
        # namespace if needed, or handling free-floating inputs.
        workflow_job = WDLWorkflowJob(self._workflow, [self._inputs], [self._workflow.name], self._namespace, self._task_path, self._execution_dir)
        workflow_job.then_namespace(self._namespace)
        self.addChild(workflow_job)
        self.defer_postprocessing(workflow_job)
        return workflow_job.rv()

@contextmanager
def monkeypatch_coerce(standard_library: ToilWDLStdLibBase) -> Generator[None, None, None]:
    """
    Monkeypatch miniwdl's WDL.Value.Base.coerce() function to virtualize files when they are represented as Strings.
    Calls _virtualize_filename from a given standard library object.
    :param standard_library: a standard library object
    :return
    """
    # We're doing this because while miniwdl recognizes when a string needs to be converted into a file, it's method of
    # conversion is to just store the local filepath. Toil needs to virtualize the file into the jobstore so until
    # there is an internal entrypoint, monkeypatch it.
    def base_coerce(self: WDL.Value.Base, desired_type: Optional[WDL.Type.Base] = None) -> WDL.Value.Base:
        if isinstance(desired_type, WDL.Type.File):
            self.value = standard_library._virtualize_filename(self.value)
            return self
        return old_base_coerce(self, desired_type)  # old_coerce will recurse back into this monkey patched coerce
    def string_coerce(self: WDL.Value.String, desired_type: Optional[WDL.Type.Base] = None) -> WDL.Value.Base:
        # Sometimes string coerce is called instead, so monkeypatch this one as well
        if isinstance(desired_type, WDL.Type.File) and not isinstance(self, WDL.Type.File):
            return WDL.Value.File(standard_library._virtualize_filename(self.value), self.expr)
        return old_str_coerce(self, desired_type)

    old_base_coerce = WDL.Value.Base.coerce
    old_str_coerce = WDL.Value.String.coerce
    try:
        # Mypy does not like monkeypatching:
        # https://github.com/python/mypy/issues/2427#issuecomment-1419206807
        WDL.Value.Base.coerce = base_coerce  # type: ignore[method-assign]
        WDL.Value.String.coerce = string_coerce  # type: ignore[method-assign]
        yield
    finally:
        WDL.Value.Base.coerce = old_base_coerce  # type: ignore[method-assign]
        WDL.Value.String.coerce = old_str_coerce  # type: ignore[method-assign]

@report_wdl_errors("run workflow", exit=True)
def main() -> None:
    """
    A Toil workflow to interpret WDL input files.
    """
    args = sys.argv[1:]

    parser = ArgParser(description='Runs WDL files with toil.')
    addOptions(parser, jobstore_as_flag=True, wdl=True)

    options = parser.parse_args(args)

    # Make sure we have a jobStore
    if options.jobStore is None:
        # TODO: Move cwltoil's generate_default_job_store where we can use it
        options.jobStore = os.path.join(mkdtemp(), 'tree')

    # Make sure we have an output directory (or URL prefix) and we don't need
    # to ever worry about a None, and MyPy knows it.
    # If we don't have a directory assigned, make one in the current directory.
    output_directory: str = options.output_directory if options.output_directory else mkdtemp(prefix='wdl-out-', dir=os.getcwd())

    with Toil(options) as toil:
        if options.restart:
            output_bindings = toil.restart()
        else:
            # Load the WDL document
            document: WDL.Tree.Document = WDL.load(options.wdl_uri, read_source=toil_read_source)

            if document.workflow is None:
                # Complain that we need a workflow.
                # We need the absolute path or URL to raise the error
                wdl_abspath = options.wdl_uri if not os.path.exists(options.wdl_uri) else os.path.abspath(options.wdl_uri)
                raise WDL.Error.ValidationError(WDL.Error.SourcePosition(options.wdl_uri, wdl_abspath, 0, 0, 0, 1), "No workflow found in document")

            if options.inputs_uri:
                # Load the inputs. Use the same loading mechanism, which means we
                # have to break into async temporarily.
                downloaded = asyncio.run(toil_read_source(options.inputs_uri, [], None))
                try:
                    inputs = json.loads(downloaded.source_text)
                except json.JSONDecodeError as e:
                    # Complain about the JSON document.
                    # We need the absolute path or URL to raise the error
                    inputs_abspath = options.inputs_uri if not os.path.exists(options.inputs_uri) else os.path.abspath(options.inputs_uri)
                    raise WDL.Error.ValidationError(WDL.Error.SourcePosition(options.inputs_uri, inputs_abspath, e.lineno, e.colno, e.lineno, e.colno + 1), "Cannot parse input JSON: " + e.msg) from e
            else:
                inputs = {}

            # Parse out the available and required inputs. Each key in the
            # JSON ought to start with the workflow's name and then a .
            # TODO: WDL's Bindings[] isn't variant in the right way, so we
            # have to cast from more specific to less specific ones here.
            # The miniwld values_from_json function can evaluate
            # expressions in the inputs or something.
            WDLTypeDeclBindings = WDL.Env.Bindings[Union[WDL.Tree.Decl, WDL.Type.Base]]
            input_bindings = WDL.values_from_json(
                inputs,
                cast(WDLTypeDeclBindings, document.workflow.available_inputs),
                cast(Optional[WDLTypeDeclBindings], document.workflow.required_inputs),
                document.workflow.name
            )

            # Determine where to look for files referenced in the inputs, in addition to here.
            inputs_search_path = []
            if options.inputs_uri:
                inputs_search_path.append(options.inputs_uri)
                match = re.match('https://raw\.githubusercontent\.com/[^/]*/[^/]*/[^/]*/', options.inputs_uri)
                if match:
                    # Special magic for Github repos to make e.g.
                    # https://raw.githubusercontent.com/vgteam/vg_wdl/44a03d9664db3f6d041a2f4a69bbc4f65c79533f/params/giraffe.json
                    # work when it references things relative to repo root.
                    logger.info("Inputs appear to come from a Github repository; adding repository root to file search path")
                    inputs_search_path.append(match.group(0))

            # Import any files in the bindings
            input_bindings = import_files(input_bindings, toil, inputs_search_path, skip_remote=options.reference_inputs)

            # TODO: Automatically set a good MINIWDL__SINGULARITY__IMAGE_CACHE ?

            # Get the execution directory
            execution_dir = os.getcwd()

            # Run the workflow and get its outputs namespaced with the workflow name.
            root_job = WDLRootJob(document.workflow, input_bindings, execution_dir)
            output_bindings = toil.start(root_job)
        if not isinstance(output_bindings, WDL.Env.Bindings):
            raise RuntimeError("The output of the WDL job is not a binding.")

        # Fetch all the output files
        # TODO: deduplicate with _devirtualize_filename
        def devirtualize_output(filename: str) -> str:
            """
            'devirtualize' a file using the "toil" object instead of a filestore.
            Returns its local path.
            """
            if is_url(filename):
                if filename.startswith(TOIL_URI_SCHEME):
                    # This is a reference to the Toil filestore.
                    # Deserialize the FileID and required basename
                    file_id, parent_id, file_basename = unpack_toil_uri(filename)
                else:
                    # Parse the URL and extract the basename
                    file_basename = os.path.basename(urlsplit(filename).path)

                # Figure out where it should go.
                # If a UUID is included, it will be omitted
                # TODO: Deal with name collisions in the export directory
                dest_name = os.path.join(output_directory, file_basename)

                if filename.startswith(TOIL_URI_SCHEME):
                    # Export the file
                    toil.export_file(file_id, dest_name)
                else:
                    # Download to a local file with the right name and execute bit.
                    # Open it exclusively
                    with open(dest_name, 'xb') as dest_file:
                        # And save to it
                        size, executable = AbstractJobStore.read_from_url(filename, dest_file)
                        if executable:
                            # Set the execute bit in the file's permissions
                            os.chmod(dest_name, os.stat(dest_name).st_mode | stat.S_IXUSR)

                # And return where we put it
                return dest_name
            else:
                # We already had a path
                return filename

        # Make all the files local files
        output_bindings = map_over_files_in_bindings(output_bindings, devirtualize_output)

        # Report the result in the right format
        outputs = WDL.values_to_json(output_bindings)
        if options.output_dialect == 'miniwdl':
            outputs = {'dir': output_directory, 'outputs': outputs}
        if options.output_file is None:
            # Send outputs to standard out
            print(json.dumps(outputs))
        else:
            # Export output to path or URL.
            # So we need to import and then export.
            fd, filename = mkstemp()
            with open(fd, 'w') as handle:
                # Populate the file
                handle.write(json.dumps(outputs))
                handle.write('\n')
            # Import it. Don't link because the temp file will go away.
            file_id = toil.import_file(filename, symlink=False)
            # Delete the temp file
            os.remove(filename)
            # Export it into place
            toil.export_file(file_id, options.output_file)



if __name__ == "__main__":
    main()




<|MERGE_RESOLUTION|>--- conflicted
+++ resolved
@@ -1774,10 +1774,7 @@
                     logger.error('Failed task left standard error at %s of %d bytes', host_stderr_txt, size)
                     if size > 0:
                         # Send the whole error stream.
-<<<<<<< HEAD
                         file_store.log_user_stream(self._task_path + '.stderr', open(host_stderr_txt, 'rb'))
-=======
-                        file_store.log_user_stream(self.description.displayName + '.stderr', open(host_stderr_txt, 'rb'))
                         if logger.isEnabledFor(logging.DEBUG):
                             logger.debug("MiniWDL already logged standard error")
                         else:
@@ -1790,7 +1787,6 @@
                             for line in open(host_stderr_txt, 'r', errors="replace"):
                                 logger.error("> %s", line.rstrip('\n'))
                             logger.error("====TASK ERROR LOG====")
->>>>>>> e743deb2
 
                 if os.path.exists(host_stdout_txt):
                     size = os.path.getsize(host_stdout_txt)
