#!/usr/bin/env python3
# Copyright (C) 2018-2022 UCSC Computational Genomics Lab
#
# Licensed under the Apache License, Version 2.0 (the "License");
# you may not use this file except in compliance with the License.
# You may obtain a copy of the License at
#
#     http://www.apache.org/licenses/LICENSE-2.0
#
# Unless required by applicable law or agreed to in writing, software
# distributed under the License is distributed on an "AS IS" BASIS,
# WITHOUT WARRANTIES OR CONDITIONS OF ANY KIND, either express or implied.
# See the License for the specific language governing permissions and
# limitations under the License.
from __future__ import annotations

import asyncio
import errno
import io
import json
import logging
import os
import platform
import re
import shlex
import shutil
import stat
import subprocess
import sys
import tempfile
import textwrap
import uuid
import hashlib
from contextlib import ExitStack, contextmanager
from graphlib import TopologicalSorter
from tempfile import mkstemp, gettempdir
from typing import (
    Any,
    Callable,
    Dict,
    Generator,
    IO,
    Iterable,
    Iterator,
    List,
    Optional,
    Protocol,
    Sequence,
    Set,
    Tuple,
    Type,
    TypeVar,
    Union,
    cast,
    TypedDict
)
from typing_extensions import Buffer

if sys.version_info < (3, 11):
    from typing_extensions import NotRequired
else:
    # NotRequired is recommended for TypedDicts over Optional but was introduced in Python 3.11
    from typing import NotRequired
from mypy_extensions import Arg, DefaultArg
from urllib.error import HTTPError
from urllib.parse import quote, unquote, urljoin, urlsplit
from functools import partial

import WDL.Error
import WDL.runtime.config
from configargparse import ArgParser, Namespace
from WDL._util import byte_size_units, chmod_R_plus
from WDL.Tree import ReadSourceResult
from WDL.CLI import print_error
from WDL.runtime.backend.docker_swarm import SwarmContainer
from WDL.runtime.backend.singularity import SingularityContainer
from WDL.runtime.task_container import TaskContainer
from WDL.runtime.error import DownloadFailed

from toil.batchSystems.abstractBatchSystem import InsufficientSystemResources
from toil.common import Toil, addOptions
from toil.exceptions import FailedJobsException
from toil.fileStores import FileID
from toil.fileStores.abstractFileStore import AbstractFileStore
from toil.job import (AcceleratorRequirement,
                      Job,
                      Promise,
                      Promised,
                      TemporaryID,
                      parse_accelerator,
                      unwrap,
                      unwrap_all,
                      ParseableIndivisibleResource)
from toil.jobStores.abstractJobStore import (AbstractJobStore, UnimplementedURLException,
                                             InvalidImportExportUrlException, LocatorException)
from toil.lib.accelerators import get_individual_local_accelerators
from toil.lib.conversions import convert_units, human2bytes, VALID_PREFIXES
from toil.lib.io import mkdtemp
from toil.lib.memoize import memoize
from toil.lib.misc import get_user_name
from toil.lib.resources import ResourceMonitor
from toil.lib.threading import global_mutex
from toil.provisioners.clusterScaler import JobTooBigError

logger = logging.getLogger(__name__)

# We want to use hashlib.file_digest to avoid a 3-line hashing loop like
# MiniWDL has. But it is only in 3.11+
#
# So we need to have a function that is either it or a fallback with the
# hashing loop.
#
# So we need to be able to articulate the type of that function for MyPy, to
# avoid needing to write a function with the *exact* signature of the import
# (and not e.g. one that needs slightly different methods of its fileobjs or is
# missing some kwarg features).
#
# So we need to define some protocols.
#
# TODO: Move this into lib somewhere?
# TODO: Give up and license the 3 line loop MiniWDL has?
class ReadableFileObj(Protocol):
    """
    Protocol that is more specific than what file_digest takes as an argument.
    Also guarantees a read() method.

    Would extend the protocol from Typeshed for hashlib but those are only
    declared for 3.11+.
    """
    def readinto(self, buf: bytearray, /) -> int: ...
    def readable(self) -> bool: ...
    def read(self, number: int) -> bytes: ...

class FileDigester(Protocol):
    """
    Protocol for the features we need from hashlib.file_digest.
    """
    # We need __ prefixes here or the name of the argument becomes part of the required interface.
    def __call__(self, __f: ReadableFileObj, __alg_name: str) -> hashlib._Hash: ...

try:
    # Don't do a direct conditional import to the final name here because then
    # the polyfill needs *exactly* the signature of file_digest, and not just
    # one that can accept all calls we make in the file, or MyPy will complain.
    #
    # We need to tell MyPy we expect this import to fail, when typechecking on
    # pythons that don't have it. But we also need to tell it that it is fine
    # if it succeeds, for Pythons that do have it.
    #
    # TODO: Change to checking sys.version_info because MyPy understands that
    # better?
    from hashlib import file_digest as file_digest_impl # type: ignore[attr-defined,unused-ignore]
    file_digest: FileDigester = file_digest_impl
except ImportError:
    # Polyfill file_digest from 3.11+
    def file_digest_fallback_impl(f: ReadableFileObj, alg_name: str) -> hashlib._Hash:
        BUFFER_SIZE = 1024 * 1024
        hasher = hashlib.new(alg_name)
        buffer = f.read(BUFFER_SIZE)
        while buffer:
            hasher.update(buffer)
            buffer = f.read(BUFFER_SIZE)
        return hasher
    file_digest = file_digest_fallback_impl

# WDL options to pass into the WDL jobs and standard libraries
#   task_path: Dotted WDL name of the part of the workflow this library is working for.
#   namespace: namespace of the WDL that the current job is in
#   execution_dir: Directory to use as the working directory for workflow code.
#   container: The type of container to use when executing a WDL task. Carries through the value of the commandline --container option
#   all_call_outputs: whether a job should include all calls outputs
WDLContext = TypedDict('WDLContext', {"execution_dir": NotRequired[str], "container": NotRequired[str],
                                      "task_path": str, "namespace": str, "all_call_outputs": bool})


class InsufficientMountDiskSpace(Exception):
    def __init__(self, mount_targets: List[str], desired_bytes: int, available_bytes: int) -> None:
        super().__init__("Not enough available disk space for the target mount points %s. Needed %d bytes but there is only %d available."
                         % (", ".join(mount_targets), desired_bytes, available_bytes))

@contextmanager
def wdl_error_reporter(task: str, exit: bool = False, log: Callable[[str], None] = logger.critical) -> Generator[None, None, None]:
    """
    Run code in a context where WDL errors will be reported with pretty formatting.
    """

    try:
        yield
    except (
        WDL.Error.EvalError,
        WDL.Error.SyntaxError,
        WDL.Error.ImportError,
        WDL.Error.ValidationError,
        WDL.Error.MultipleValidationErrors,
        DownloadFailed,
        FileNotFoundError,
        InsufficientSystemResources,
        LocatorException,
        InvalidImportExportUrlException,
        UnimplementedURLException,
        JobTooBigError,
        InsufficientMountDiskSpace
    ) as e:
        logger.exception(e)
        # Don't expose tracebacks to the user for exceptions that may be expected
        log("Could not " + task + " because:")

        # These are the errors that MiniWDL's parser can raise and its reporter
        # can report (plus some extras). See
        # https://github.com/chanzuckerberg/miniwdl/blob/a780b1bf2db61f18de37616068968b2bb4c2d21c/WDL/CLI.py#L91-L97.
        #
        # We are going to use MiniWDL's pretty printer to print them.
        # Make the MiniWDL stuff on stderr loud so people see it
        sys.stderr.write("\n" + "🚨" * 3 + "\n")
        print_error(e)
        sys.stderr.write("🚨" * 3 + "\n\n")
        if exit:
            # Stop right now
            sys.exit(1)
        else:
            # Reraise the exception to stop
            raise

F = TypeVar('F', bound=Callable[..., Any])
def report_wdl_errors(task: str, exit: bool = False, log: Callable[[str], None] = logger.critical) -> Callable[[F], F]:
    """
    Create a decorator to report WDL errors with the given task message.

    Decorator can then be applied to a function, and if a WDL error happens it
    will say that it could not {task}.
    """
    def decorator(decoratee: F) -> F:
        """
        Decorate a function with WDL error reporting.
        """
        def decorated(*args: Any, **kwargs: Any) -> Any:
            """
            Run the decoratee and handle WDL errors.
            """
            with wdl_error_reporter(task, exit=exit, log=log):
                return decoratee(*args, **kwargs)
        return cast(F, decorated)
    return decorator

def remove_common_leading_whitespace(expression: WDL.Expr.String, tolerate_blanks: bool = True, tolerate_dedents: bool = False, tolerate_all_whitespace: bool = True, debug: bool = False) -> WDL.Expr.String:
    """
    Remove "common leading whitespace" as defined in the WDL 1.1 spec.

    See <https://github.com/openwdl/wdl/blob/main/versions/1.1/SPEC.md#stripping-leading-whitespace>.

    Operates on a WDL.Expr.String expression that has already been parsed.

    :param tolerate_blanks: If True, don't allow totally blank lines to zero
        the common whitespace.

    :param tolerate_dedents: If True, remove as much of the whitespace on the
        first indented line as is found on subesquent lines, regardless of
        whether later lines are out-dented relative to it.

    :param tolerate_all_whitespace: If True, don't allow all-whitespace lines
        to reduce the common whitespace prefix.

    :param debug: If True, the function will show its work by logging at debug
        level.
    """

    # The expression has a "parts" list consisting of interleaved string
    # literals and placeholder expressions.
    #
    # TODO: We assume that there are no newlines in the placeholders.
    #
    # TODO: Look at the placeholders and their line and end_line values and try
    # and guess if they should reduce the amount of common whitespace.

    if debug:
        logger.debug("Parts: %s", expression.parts)

    # We split the parts list into lines, which are also interleaved string
    # literals and placeholder expressions.
    lines: List[List[Union[str, WDL.Expr.Placeholder]]] = [[]]
    for part in expression.parts:
        if isinstance(part, str):
            # It's a string. Split it into lines.
            part_lines = part.split("\n")
            # Part before any newline goes at the end of the current line
            lines[-1].append(part_lines[0])
            for part_line in part_lines[1:]:
                # Any part after a newline starts a new line
                lines.append([part_line])
        else:
            # It's a placeholder. Put it at the end of the current line.
            lines[-1].append(part)

    if debug:
        logger.debug("Lines: %s", lines)

    # Then we compute the common amount of leading whitespace on all the lines,
    # looking at the first string literal.
    # This will be the longest common whitespace prefix, or None if not yet detected.
    common_whitespace_prefix: Optional[str] = None
    for line in lines:
        if len(line) == 0:
            # TODO: how should totally empty lines be handled? Not in the spec!
            if not tolerate_blanks:
                # There's no leading whitespace here!
                common_whitespace_prefix = ""
            continue
        elif isinstance(line[0], WDL.Expr.Placeholder):
            # TODO: How can we convert MiniWDL's column numbers into space/tab counts or sequences?
            #
            # For now just skip these too.
            continue
        else:
            # The line starts with a string
            assert isinstance(line[0], str)
            if len(line[0]) == 0:
                # Still totally empty though!
                if not tolerate_blanks:
                    # There's no leading whitespace here!
                    common_whitespace_prefix = ""
                continue
            if len(line) == 1 and tolerate_all_whitespace and all(x in (' ', '\t') for x in line[0]):
                # All-whitespace lines shouldn't count
                continue
            # TODO: There are good algorithms for common prefixes. This is a bad one.
            # Find the number of leading whitespace characters
            line_whitespace_end = 0
            while line_whitespace_end < len(line[0]) and line[0][line_whitespace_end] in (' ', '\t'):
                line_whitespace_end += 1
            # Find the string of leading whitespace characters
            line_whitespace_prefix = line[0][:line_whitespace_end]

            if ' ' in line_whitespace_prefix and '\t' in line_whitespace_prefix:
                # Warn and don't change anything if spaces and tabs are mixed, per the spec.
                logger.warning("Line in command at %s mixes leading spaces and tabs! Not removing leading whitespace!", expression.pos)
                return expression

            if common_whitespace_prefix is None:
                # This is the first line we found, so it automatically has the common prefic
                common_whitespace_prefix = line_whitespace_prefix
            elif not tolerate_dedents:
                # Trim the common prefix down to what we have for this line
                if not line_whitespace_prefix.startswith(common_whitespace_prefix):
                    # Shorten to the real shared prefix.
                    # Hackily make os.path do it for us,
                    # character-by-character. See
                    # <https://stackoverflow.com/a/6718435>
                    common_whitespace_prefix = os.path.commonprefix([common_whitespace_prefix, line_whitespace_prefix])

    if common_whitespace_prefix is None:
        common_whitespace_prefix = ""

    if debug:
        logger.debug("Common Prefix: '%s'", common_whitespace_prefix)

    # Then we trim that much whitespace off all the leading strings.
    # We tolerate the common prefix not *actually* being common and remove as
    # much of it as is there, to support tolerate_dedents.

    def first_mismatch(prefix: str, value: str) -> int:
        """
        Get the index of the first character in value that does not match the corresponding character in prefix, or the length of the shorter string.
        """
        for n, (c1, c2) in enumerate(zip(prefix, value)):
            if c1 != c2:
                return n
        return min(len(prefix), len(value))

    # Trim up to the first mismatch vs. the common prefix if the line starts with a string literal.
    stripped_lines = [
        (
            (
                cast(
                    List[Union[str, WDL.Expr.Placeholder]],
                    [line[0][first_mismatch(common_whitespace_prefix, line[0]):]]
                ) + line[1:]
            )
            if len(line) > 0 and isinstance(line[0], str) else
            line
        )
        for line in lines
    ]
    if debug:
        logger.debug("Stripped Lines: %s", stripped_lines)

    # Then we reassemble the parts and make a new expression.
    # Build lists and turn the lists into strings later
    new_parts: List[Union[List[str], WDL.Expr.Placeholder]] = []
    for i, line in enumerate(stripped_lines):
        if i > 0:
            # This is a second line, so we need to tack on a newline.
            if len(new_parts) > 0 and isinstance(new_parts[-1], list):
                # Tack on to existing string collection
                new_parts[-1].append("\n")
            else:
                # Make a new string collection
                new_parts.append(["\n"])
        if len(line) > 0 and isinstance(line[0], str) and i > 0:
            # Line starts with a string we need to merge with the last string.
            # We know the previous line now ends with a string collection, so tack it on.
            assert isinstance(new_parts[-1], list)
            new_parts[-1].append(line[0])
            # Make all the strings into string collections in the rest of the line
            new_parts += [([x] if isinstance(x, str) else x) for x in line[1:]]
        else:
            # No string merge necessary
            # Make all the strings into string collections in the whole line
            new_parts += [([x] if isinstance(x, str) else x) for x in line]

    if debug:
        logger.debug("New Parts: %s", new_parts)

    # Now go back to the alternating strings and placeholders that MiniWDL wants
    new_parts_merged: List[Union[str, WDL.Expr.Placeholder]] = [("".join(x) if isinstance(x, list) else x) for x in new_parts]

    if debug:
        logger.debug("New Parts Merged: %s", new_parts_merged)

    modified = WDL.Expr.String(expression.pos, new_parts_merged, expression.command)
    # Fake the type checking of the modified expression.
    # TODO: Make MiniWDL expose a real way to do this?
    modified._type = expression._type
    return modified


def potential_absolute_uris(uri: str, path: List[str], importer: Optional[WDL.Tree.Document] = None, execution_dir: Optional[str] = None) -> Iterator[str]:
    """
    Get potential absolute URIs to check for an imported file.

    Given a URI or bare path, yield in turn all the URIs, with schemes, where we
    should actually try to find it, given that we want to search under/against
    the given paths or URIs, the current directory, and the given importing WDL
    document if any.
    """

    if uri == "":
        # Empty URIs can't come from anywhere.
        return

    # We need to brute-force find this URI relative to:
    #
    # 1. Itself if a full URI.
    #
    # 2. Importer's URL, if importer is a URL and this is a
    #    host-root-relative URL starting with / or scheme-relative
    #    starting with //, or just plain relative.
    #
    # 3. Current directory, if a relative path.
    #
    # 4. All the prefixes in "path".
    #
    # If it can't be found anywhere, we ought to (probably) throw
    # FileNotFoundError like the MiniWDL implementation does, with a
    # correct errno.
    #
    # To do this, we have AbstractFileStore.read_from_url, which can read a
    # URL into a binary-mode writable, or throw some kind of unspecified
    # exception if the source doesn't exist or can't be fetched.

    # This holds scheme-applied full URIs for all the places to search.
    full_path_list = []

    if importer is not None:
        # Add the place the imported file came form, to search first.
        full_path_list.append(Toil.normalize_uri(importer.pos.abspath))

    # Then the current directory. We need to make sure to include a filename component here or it will treat the current directory with no trailing / as a document and relative paths will look 1 level up.
    # When importing on a worker, the cwd will be a tmpdir and will result in FileNotFoundError after os.path.abspath, so override with the execution dir
    full_path_list.append(Toil.normalize_uri(execution_dir or '.') + '/.')

    # Then the specified paths.
    # TODO:
    # https://github.com/chanzuckerberg/miniwdl/blob/e3e8ef74e80fbe59f137b0ad40b354957915c345/WDL/Tree.py#L1479-L1482
    # seems backward actually and might do these first!
    full_path_list += [Toil.normalize_uri(p) for p in path]

    # This holds all the URIs we tried and failed with.
    failures: Set[str] = set()

    for candidate_base in full_path_list:
        # Try fetching based off each base URI
        candidate_uri = urljoin(candidate_base, uri)
        if candidate_uri in failures:
            # Already tried this one, maybe we have an absolute uri input.
            continue
        logger.debug('Consider %s which is %s off of %s', candidate_uri, uri, candidate_base)

        # Try it
        yield candidate_uri
        # If we come back it didn't work
        failures.add(candidate_uri)

async def toil_read_source(uri: str, path: List[str], importer: Optional[WDL.Tree.Document]) -> ReadSourceResult:
    """
    Implementation of a MiniWDL read_source function that can use any
    filename or URL supported by Toil.

    Needs to be async because MiniWDL will await its result.
    """

    # We track our own failures for debugging
    tried = []

    for candidate_uri in potential_absolute_uris(uri, path, importer):
        # For each place to try in order
        destination_buffer = io.BytesIO()
        logger.debug('Fetching %s', candidate_uri)
        tried.append(candidate_uri)
        try:
            # TODO: this is probably sync work that would be better as async work here
            AbstractJobStore.read_from_url(candidate_uri, destination_buffer)
        except Exception as e:
            # TODO: we need to assume any error is just a not-found,
            # because the exceptions thrown by read_from_url()
            # implementations are not specified.
            logger.debug('Tried to fetch %s from %s but got %s', uri, candidate_uri, e)
            continue
        # If we get here, we got it probably.
        try:
            string_data = destination_buffer.getvalue().decode('utf-8')
        except UnicodeDecodeError:
            # But if it isn't actually unicode text, pretend it doesn't exist.
            logger.warning('Data at %s is not text; skipping!', candidate_uri)
            continue

        # Return our result and its URI. TODO: Should we de-URI files?
        return ReadSourceResult(string_data, candidate_uri)

    # If we get here we could not find it anywhere. Do exactly what MiniWDL
    # does:
    # https://github.com/chanzuckerberg/miniwdl/blob/e3e8ef74e80fbe59f137b0ad40b354957915c345/WDL/Tree.py#L1493
    # TODO: Make a more informative message?
    logger.error('Could not find %s at any of: %s', uri, tried)
    raise FileNotFoundError(errno.ENOENT, os.strerror(errno.ENOENT), uri)


def virtualized_equal(value1: WDL.Value.Base, value2: WDL.Value.Base) -> bool:
    """
    Check if two WDL values are equal when taking into account file virtualization.

    Treats virtualized and non-virtualized Files referring to the same underlying file as equal.

    :param value1: WDL value
    :param value2: WDL value
    :return: Whether the two values are equal with file virtualization accounted for
    """
    def f(file: WDL.Value.File) -> WDL.Value.File:
        file.value = getattr(file, "virtualized_value", file.value)
        return file
    return map_over_typed_files_in_value(value1, f) == map_over_typed_files_in_value(value2, f)

# Bindings have a long type name
WDLBindings = WDL.Env.Bindings[WDL.Value.Base]

def combine_bindings(all_bindings: Sequence[WDLBindings]) -> WDLBindings:
    """
    Combine variable bindings from multiple predecessor tasks into one set for
    the current task.
    """

    # We can't just use WDL.Env.merge, because if a value is shadowed in a
    # binding, WDL.Env.merge can resurrect it to haunt us and become the
    # winning value in the merge result. See
    # <https://github.com/chanzuckerberg/miniwdl/issues/637>
    #
    # It also just strings the resolution chains of all the bindings together,
    # which is a bad plan if we aren't careful to avoid shadowing most of the
    # time. Whereas we actually routinely merge bindings of the whole current
    # environment together to propagate one or zero new values.
    #
    # So we do the merge manually.

    if len(all_bindings) == 0:
        # Combine nothing
        return WDL.Env.Bindings()
    else:
        # Sort, largest first
        all_bindings = sorted(all_bindings, key=lambda x: -len(x))

        merged = all_bindings[0]
        for bindings in all_bindings[1:]:
            for binding in bindings:
                if binding.name in merged:
                    # This is a duplicate
                    existing_value = merged[binding.name]
                    if not virtualized_equal(existing_value, binding.value):
                        raise RuntimeError('Conflicting bindings for %s with values %s and %s', binding.name, existing_value, binding.value)
                    else:
                        logger.debug('Drop duplicate binding for %s', binding.name)
                else:
                    merged = merged.bind(binding.name, binding.value, binding.info)

    return merged


# TODO: Develop a Protocol that can match the logging function type more closely
def log_bindings(log_function: Callable[..., None], message: str, all_bindings: Sequence[Promised[WDLBindings]]) -> None:
    """
    Log bindings to the console, even if some are still promises.

    :param log_function: Function (like logger.info) to call to log data
    :param message: Message to log before the bindings
    :param all_bindings: A list of bindings or promises for bindings, to log
    """
    log_function(message)
    for bindings in all_bindings:
        if isinstance(bindings, WDL.Env.Bindings):
            for binding in bindings:
                log_function("%s = %s", binding.name, binding.value)
        elif isinstance(bindings, Promise):
            log_function("<Unfulfilled promise for bindings>")

def get_supertype(types: Sequence[WDL.Type.Base]) -> WDL.Type.Base:
    """
    Get the supertype that can hold values of all the given types.
    """
    supertype = None
    optional = False
    for typ in types:
        if isinstance(typ, WDL.Type.Any):
            # ignore an Any type, as we represent a bottom type as Any. See https://miniwdl.readthedocs.io/en/latest/WDL.html#WDL.Type.Any
            # and https://github.com/openwdl/wdl/blob/e43e042104b728df1f1ad6e6145945d2b32331a6/SPEC.md?plain=1#L1484
            optional = optional or typ.optional
        elif supertype is None:
            supertype = typ
            optional = optional or typ.optional
        else:
            # We have conflicting types
            raise RuntimeError(f"Cannot generate a supertype from conflicting types: {types}")
    if supertype is None:
        return WDL.Type.Any(null=optional)  # optional flag isn't used in Any
    return supertype.copy(optional=optional)


def for_each_node(root: WDL.Tree.WorkflowNode) -> Iterator[WDL.Tree.WorkflowNode]:
    """
    Iterate over all WDL workflow nodes in the given node, including inputs,
    internal nodes of conditionals and scatters, and gather nodes.
    """

    yield root
    for child_node in root.children:
        if isinstance(child_node, WDL.Tree.WorkflowNode):
            for result in for_each_node(child_node):
                yield result

def recursive_dependencies(root: WDL.Tree.WorkflowNode) -> Set[str]:
    """
    Get the combined workflow_node_dependencies of root and everything under
    it, which are not on anything in that subtree.

    Useful because section nodes can have internal nodes with dependencies not
    reflected in those of the section node itself.
    """

    # What are all dependencies?
    needed: Set[str] = set()
    # And what dependencies are provided internally?
    provided: Set[str] = set()

    for node in for_each_node(root):
        # Record everything each node needs
        needed |= node.workflow_node_dependencies
        # And the ID it makes
        provided.add(node.workflow_node_id)

    # And produce the diff
    return needed - provided


def parse_disks(spec: str, disks_spec: Union[List[WDL.Value.String], str]) -> Tuple[Optional[str], float, str]:
    """
    Parse a WDL disk spec into a disk mount specification.
    :param spec: Disks spec to parse
    :param disks_spec: All disks spec as specified in the WDL file. Only used for better error messages.
    :return: Specified mount point (None if omitted or local-disk), number of units, size of unit (ex GB)
    """
    # Split up each spec as space-separated. We assume no fields
    # are empty, and we want to allow people to use spaces after
    # their commas when separating the list, like in Cromwell's
    # examples, so we strip whitespace.
    spec_parts = spec.strip().split(' ')

    # First check that this is a format we support. Both the WDL spec and Cromwell allow a max 3-piece specification
    # So if there are more than 3 pieces, raise an error
    if len(spec_parts) > 3:
        raise RuntimeError(f"Could not parse disks = {disks_spec} because {spec_parts} contains more than 3 parts")
    part_size = None
    # default to GiB as per spec
    part_suffix: str = "GiB"  # The WDL spec's default is 1 GiB
    # default to the execution directory
    specified_mount_point = None
    # first get the size, since units should always be some nonnumerical string, get the last numerical value
    for i, part in reversed(list(enumerate(spec_parts))):
        if part.replace(".", "", 1).isdigit():
            part_size = int(float(part))
            spec_parts.pop(i)
            break
    # unit specification is only allowed to be at the end
    if len(spec_parts) > 0:
        unit_spec = spec_parts[-1]
        if part_suffix == "LOCAL":
            # TODO: Cromwell rounds LOCAL disks up to the nearest 375 GB. I
            # can't imagine that ever being standardized; just leave it
            # alone so that the workflow doesn't rely on this weird and
            # likely-to-change Cromwell detail.
            logger.warning('Not rounding LOCAL disk to the nearest 375 GB; workflow execution will differ from Cromwell!')
        elif unit_spec in ("HDD", "SSD"):
            # For cromwell compatibility, assume this means GB in units
            # We don't actually differentiate between HDD and SSD
            part_suffix = "GB"
        if unit_spec.lower() in VALID_PREFIXES:
            part_suffix = spec_parts[-1]
            spec_parts.pop(-1)
        #  The last remaining element, if it exists, is the mount point
    if len(spec_parts) > 0:
        specified_mount_point = spec_parts[0]

    if specified_mount_point == "local-disk":
        # Don't mount local-disk. This isn't in the spec, but is carried over from cromwell
        # When the mount point is omitted, default to the task's execution directory, which None will represent
        specified_mount_point = None

    if part_size is None:
        # Disk spec did not include a size
        raise ValueError(f"Could not parse disks = {disks_spec} because {spec} does not specify a disk size")

    return specified_mount_point, part_size, part_suffix


# We define a URI scheme kind of like but not actually compatible with the one
# we use for CWL. CWL brings along the file basename in its file type, but
# WDL.Value.File doesn't. So we need to make sure we stash that somewhere in
# the URI.
# TODO: We need to also make sure files from the same source directory end up
# in the same destination directory, when dealing with basename conflicts.

TOIL_URI_SCHEME = 'toilfile:'


def pack_toil_uri(file_id: FileID, task_path: str, dir_id: uuid.UUID, file_basename: str) -> str:
    """
    Encode a Toil file ID and metadata about who wrote it as a URI.

    The URI will start with the scheme in TOIL_URI_SCHEME.
    """

    # We urlencode everything, including any slashes. We need to use a slash to
    # set off the actual filename, so the WDL standard library basename
    # function works correctly.
    return TOIL_URI_SCHEME + "/".join([
        quote(file_id.pack(), safe=''),
        quote(task_path, safe=''),
        quote(str(dir_id)),
        quote(file_basename, safe='')
    ])

def unpack_toil_uri(toil_uri: str) -> Tuple[FileID, str, str, str]:
    """
    Unpack a URI made by make_toil_uri to retrieve the FileID and the basename
    (no path prefix) that the file is supposed to have.
    """

    # Split out scheme and rest of URL
    parts = toil_uri.split(':')
    if len(parts) != 2:
        raise ValueError(f"Wrong number of colons in URI: {toil_uri}")
    if parts[0] + ':' != TOIL_URI_SCHEME:
        raise ValueError(f"URI doesn't start with {TOIL_URI_SCHEME} and should: {toil_uri}")
    # Split encoded file ID from filename
    parts = parts[1].split('/')
    if len(parts) != 4:
        raise ValueError(f"Wrong number of path segments in URI: {toil_uri}")
    file_id = FileID.unpack(unquote(parts[0]))
    task_path = unquote(parts[1])
    parent_id = unquote(parts[2])
    file_basename = unquote(parts[3])

    return file_id, task_path, parent_id, file_basename

###
# Caching machinery and file accessors
###

# TODO: Move to new file?

# We store the shared FS path in an attribute on the WDL File.
SHARED_PATH_ATTR = "_shared_fs_path"

def clone_metadata(old_file: WDL.Value.File, new_file: WDL.Value.File) -> None:
    """
    Copy all Toil metadata from one WDL File to another.
    """
    for attribute in ["virtualized_value", "nonexistent", SHARED_PATH_ATTR]:
        if hasattr(old_file, attribute):
            setattr(new_file, attribute, getattr(old_file, attribute))
    
def set_file_value(file: WDL.Value.File, new_value: str) -> WDL.Value.File:
    """
    Return a copy of a WDL File with all metadata intact but the value changed.
    """
    
    new_file = WDL.Value.File(candidate_uri, file.expr)
    clone_metadata(file, new_file)
    return new_file

def set_file_nonexistent(file: WDL.Value.File, nonexistent: bool) -> WDL.Value.File:
    """
    Return a copy of a WDL File with all metadata intact but the nonexistent flag set to the given value.
    """
    new_file = WDL.Value.File(file.value, file.expr)
    clone_metadata(file, new_file)
    setattr(new_file, "nonexistent", nonexistent)
    return new_file

def set_file_virtualized_value(file: WDL.Value.File, virtualized_value: str) -> WDL.Value.File:
    """
    Return a copy of a WDL File with all metadata intact but the virtualized_value attribute set to the given value.
    """
    new_file = WDL.Value.File(file.value, file.expr)
    clone_metadata(file, new_file)
    setattr(new_file, "virtualized_value", virtualized_value)
    return new_file

def get_shared_fs_path(file: WDL.Value.File) -> Optional[str]:
    """
    If a File has a shared filesystem path, get that path.

    This will be the path the File was initially imported from, or the path that it has in the call cache.
    """
    if hasattr(file, SHARED_PATH_ATTR):
        result = cast(str, getattr(file, SHARED_PATH_ATTR))
        assert not result.startswith("file://"), f"Found URI shared FS path of {result} on {file}"
        return result
    return None

def set_shared_fs_path(file: WDL.Value.File, path: str) -> WDL.Value.File:
    """
    Return a copy of the given File associated with the given shared filesystem path.

    This should be the path it was initially imported from, or the path that it has in the call cache.
    """
    # We should not have URLs here, only real paths.
    assert not path.startswith("file://"), f"Cannot assign URI shared FS path of {path} to {file}"
    new_file = WDL.Value.File(file.value, file.expr)
    clone_metadata(file, new_file)
    setattr(new_file, SHARED_PATH_ATTR, path)
    return new_file

def view_shared_fs_paths(bindings: WDL.Env.Bindings[WDL.Value.Base]) -> WDL.Env.Bindings[WDL.Value.Base]:
    """
    Given WDL bindings, return a copy where all files have their shared filesystem paths as their values.
    """
    def file_path_to_use(file: WDL.Value.File) -> WDL.Value.File:
        """
        Return a File at the shared FS path if we have one, or the original File otherwise.
        """
        shared_path = get_shared_fs_path(file)
        result_path = shared_path or file.value
        assert not result.startswith("file://"), f"Trying to digest file URI {result} for file {stored_file_string} with shared path {shared_path}"
        return set_file_value(file, result_path)

    return map_over_files_in_bindings(bindings, file_path_to_use)

def poll_execution_cache(node: Union[WDL.Tree.Workflow, WDL.Tree.Task], bindings: WDLBindings) -> Tuple[Optional[WDLBindings], str]:
    """
    Return the cached result of calling this workflow or task, and its key.

    Returns None and the key if the cache has no result for us.

    Deals in un-namespaced bindings.
    """
    # View the inputs as shared FS files.
    transformed_bindings = view_shared_fs_paths(bindings)
    log_bindings(logger.debug, "Digesting input bindings:", [transformed_bindings])
    input_digest = WDL.Value.digest_env(transformed_bindings)
    cache_key=f"{node.name}/{node.digest}/{input_digest}"
    miniwdl_logger = logging.getLogger("MiniWDL")
    # TODO: Ship config from leader? It might not see the right environment.
    miniwdl_config = WDL.runtime.config.Loader(miniwdl_logger)
    miniwdl_cache = WDL.runtime.cache.new(miniwdl_config, miniwdl_logger)
    cached_result: Optional[WDLBindings] = miniwdl_cache.get(cache_key, transformed_bindings, node.effective_outputs)
    if cached_result is not None:
        logger.info("Found call in cache")
        return cached_result, cache_key
    else:
        logger.debug("No cache hit for %s", cache_key)
        return None, cache_key

def fill_execution_cache(cache_key: str, output_bindings: WDLBindings, file_store: AbstractFileStore, wdl_options: WDLContext, miniwdl_logger: Optional[logging.Logger] = None, miniwdl_config: Optional[WDL.runtime.config.Loader] = None) -> WDLBindings:
    """
    Cache the result of calling a workflow or task.

    Deals in un-namespaced bindings.

    :returns: possibly modified bindings to continue on with, that may
        reference the cache.
    """

    if miniwdl_logger is None:
        miniwdl_logger = logging.getLogger("MiniWDL")
    if miniwdl_config is None:
        miniwdl_config = WDL.runtime.config.Loader(miniwdl_logger)

    miniwdl_cache = WDL.runtime.cache.new(miniwdl_config, miniwdl_logger)
    if not miniwdl_cache._cfg["call_cache"].get_bool("put"):
        # Do nothing since the cache does not want new entries.
        # TODO: Get MiniWDL to expose this.
        return output_bindings

    # Set up deduplication just for these outputs.
    devirtualization_state: DirectoryNamingStateDict = {}
    devirtualized_to_virtualized: Dict[str, str] = dict()
    virtualized_to_devirtualized: Dict[str, str] = dict()
    # TODO: if a URL is passed through multiple tasks it will be saved multiple times. Also save on input???

    # Determine where we will save our cached versions of files.
    #
    # We can't use just one directory for the task ever because if multiple
    # jobs are running the same task at the same time we don't have a good way
    # for them to clobber each others' output atomically.
    #
    # In that case we just pout up with useless/unreferenced files in the
    # cache.
    output_directory = os.path.join(miniwdl_cache._call_cache_dir, cache_key, str(uuid.uuid4()))

    # Adjust all files in the output bindings to have shared FS paths outside the job store.
    def assign_shared_fs_path(file: WDL.Value.File) -> WDL.Value.File:
        """
        Replace a File with a File that has a shared FS path outside the jobstore.

        Returns the value to put in the WDL file to actually do the mutation.
        """

        # TODO: Change to using File objects when required PR with
        # the mapping functions for that is finally merged.

        if get_shared_fs_path(file) is None:
            # We need all the incoming paths that aren't cache paths to not already
            # be local paths, or devirtualizing them to export them will not work.
            #
            # This ought to be the case because we just virtualized
            # them all for transport out of the machine.
            if not is_remote_url(file.value):
                # TODO: If we're passing things around by URL reference and
                # some of them are file: is this actually allowed?
                raise RuntimeError(f"File {file} caught escaping from task unvirtualized")

            # We need to save this file somewhere.
            # This needs to exist before we can export to it. And now we know
            # we will export something, so make sure it exists.
            os.makedirs(output_directory, exist_ok=True)
            exported_path = ToilWDLStdLibBase.devirtualize_to(
                file.value,
                output_directory,
                file_store,
                devirtualization_state,
                wdl_options,
                devirtualized_to_virtualized,
                virtualized_to_devirtualized,
                enforce_existence=False,
                export=True
            )

            # Remember where it went
            file = set_shared_fs_path(file, exported_path)

        return file
    output_bindings = map_over_files_in_bindings(output_bindings, assign_shared_fs_path)

    # Save the bindings to the cache, representing all files with their shared filesystem paths.
    miniwdl_cache.put(cache_key, view_shared_fs_paths(output_bindings))
    logger.debug("Saved result to cache under %s", cache_key)

    # Keep using the transformed bindings so that later tasks use
    # the cached files in their input digests.
    return output_bindings


DirectoryNamingStateDict = Dict[str, Tuple[Dict[str, str], Set[str]]]
def choose_human_readable_directory(root_dir: str, source_task_path: str, parent_id: str, state: DirectoryNamingStateDict) -> str:
    """
    Select a good directory to save files from a task and source directory in.

    The directories involved may not exist.

    :param root_dir: Directory that the path will be under
    :param source_task_path: The dotted WDL name of whatever generated the
        file. We assume this is an acceptable filename component.
    :param parent_id: UUID of the directory that the file came from. All files
        with the same parent ID will be placed as siblings files in a shared
        parent directory.
    :param state: A state dict that must be passed to repeated calls.
    """

    # We need to always put things as siblings if they come from the same UUID
    # even if different tasks generated them. So the first task we download
    # from will get to name the directory for a parent ID.

    # Get the state info for this root directory.
    #
    # For each parent ID, we need the directory we are using for it (dict).
    #
    # For each local directory, we need to know if we used it for a parent ID already (set).
    id_to_dir, used_dirs = state.setdefault(root_dir, ({}, set()))
    logger.debug("Pick location for parent %s source %s root %s against id map %s and used set %s", parent_id, source_task_path, root_dir, id_to_dir, used_dirs)
    if parent_id not in id_to_dir:
        # Make a path for this parent named after this source task

        # Problem: If we put any files right at the root of the source task
        # directory, then we can't put any directories with guessable names in
        # it, because we might later come across a file with that name that
        # must be sibling to an existing file. So if a task uploads from
        # multiple sources or otherwise manages to collide with our numbering,
        # we will make multiple directories for it.

        candidate = source_task_path
        deduplicator = len(used_dirs)
        while candidate in used_dirs:
            # We use one run of deduplicating numbers across all the names.
            candidate = f"{source_task_path}-{deduplicator}"
            deduplicator += 1

        id_to_dir[parent_id] = candidate
        used_dirs.add(candidate)

    result = os.path.join(root_dir, id_to_dir[parent_id])
    logger.debug("Picked path %s", result)
    return result


def evaluate_decls_to_bindings(decls: List[WDL.Tree.Decl], all_bindings: WDL.Env.Bindings[WDL.Value.Base], standard_library: ToilWDLStdLibBase,
                               include_previous: bool = False, drop_missing_files: bool = False) -> WDL.Env.Bindings[WDL.Value.Base]:
    """
    Evaluate decls with a given bindings environment and standard library.
    Creates a new bindings object that only contains the bindings from the given decls.
    Guarantees that each decl in `decls` can access the variables defined by the previous ones.
    :param all_bindings: Environment to use when evaluating decls
    :param decls: Decls to evaluate
    :param standard_library: Standard library
    :param include_previous: Whether to include the existing environment in the new returned environment. This will be false for outputs where only defined decls should be included
    :param drop_missing_files: Whether to coerce nonexistent files to null. The coerced elements will be checked that the transformation is valid.
    Currently should only be enabled in output sections, see https://github.com/openwdl/wdl/issues/673#issuecomment-2248828116
    :return: New bindings object
    """
    # all_bindings contains current bindings + previous all_bindings
    # bindings only contains the decl bindings themselves so that bindings from other sections prior aren't included
    bindings: WDL.Env.Bindings[WDL.Value.Base] = WDL.Env.Bindings()
    drop_if_missing_with_workdir = partial(drop_if_missing, standard_library=standard_library)
    for each_decl in decls:
        output_value = evaluate_defaultable_decl(each_decl, all_bindings, standard_library)
        if drop_missing_files:
            dropped_output_value = map_over_typed_files_in_value(output_value, drop_if_missing_with_workdir)
            # Typecheck that the new binding value with dropped files is valid for the declaration's type
            # If a dropped file exists where the type is not optional File?, raise FileNotFoundError
            # Ideally, map_over_typed_files_in_value should do this check, but that will require retooling the map functions
            # to carry through WDL types as well; currently miniwdl's WDL value has a type which we use, but that does not carry the optional flag through
            ensure_null_files_are_nullable(dropped_output_value, output_value, each_decl.type)
            output_value = dropped_output_value
        all_bindings = all_bindings.bind(each_decl.name, output_value)
        bindings = bindings.bind(each_decl.name, output_value)
    return all_bindings if include_previous else bindings

class NonDownloadingSize(WDL.StdLib._Size):
    """
    WDL size() implementation that avoids downloading files.

    MiniWDL's default size() implementation downloads the whole file to get its
    size. We want to be able to get file sizes from code running on the leader,
    where there may not be space to download the whole file. So we override the
    fancy class that implements it so that we can handle sizes for FileIDs
    using the FileID's stored size info.
    """

    def _call_eager(self, expr: "WDL.Expr.Apply", arguments: List[WDL.Value.Base]) -> WDL.Value.Base:
        """
        Replacement evaluation implementation that avoids downloads.
        """

        # Get all the URIs of files that actually are set.
        file_objects: List[WDL.Value.File] = [f for f in arguments[0].coerce(WDL.Type.Array(WDL.Type.File(optional=True))).value if not isinstance(f, WDL.Value.Null)]

        total_size = 0.0
        for file in file_objects:
            # Sum up the sizes of all the files, if any.
            uri = getattr(file, "virtualized_value", None) or file.value
            if is_remote_url(uri):
                if uri.startswith(TOIL_URI_SCHEME):
                    # This is a Toil File ID we encoded; we have the size
                    # available.
                    file_id = unpack_toil_uri(uri)[0]
                    # Use the encoded size
                    total_size += file_id.size
                else:
                    # This is some other kind of remote file.
                    # We need to get its size from the URI.
                    item_size = AbstractJobStore.get_size(uri)
                    if item_size is None:
                        # User asked for the size and we can't figure it out efficiently, so bail out.
                        raise RuntimeError(f"Attempt to check the size of {uri} failed")
                    total_size += item_size
            else:
                # This is actually a file we can use locally.
                local_path = self.stdlib._devirtualize_filename(uri)
                total_size += os.path.getsize(local_path)

        if len(arguments) > 1:
            # Need to convert units. See
            # <https://github.com/chanzuckerberg/miniwdl/blob/498dc98d08e3ea3055b34b5bec408ae51dae0f0f/WDL/StdLib.py#L735-L740>
            unit_name: str = arguments[1].coerce(WDL.Type.String()).value
            if unit_name not in byte_size_units:
                raise WDL.Error.EvalError(expr, "size(): invalid unit " + unit_name)
            # Divide down to the right unit
            total_size /= float(byte_size_units[unit_name])

        # Return the result as a WDL float value
        return WDL.Value.Float(total_size)

STANDARD_SCHEMES = ['http:', 'https:', 's3:', 'gs:']
REMOTE_SCHEMES = STANDARD_SCHEMES + [TOIL_URI_SCHEME]
ALL_SCHEMES = REMOTE_SCHEMES + ['file:']

def is_toil_url(filename: str) -> bool:
    return is_url_with_scheme(filename, [TOIL_URI_SCHEME])

def is_file_url(filename: str) -> bool:
    return is_url_with_scheme(filename, ['file:'])

def is_standard_url(filename: str) -> bool:
<<<<<<< HEAD
    return is_url_with_scheme(filename, STANDARD_SCHEMES)


def is_remote_url(filename: str) -> bool:
    """
    Decide if a filename is a known, non-file kind of URL
    """
    return is_url_with_scheme(filename, REMOTE_SCHEMES)

def is_any_url(filename: str) -> bool:
    """
    Decide if a string is a URI like http:// or file://.

    Otherwise it might be a bare path.
    """
    return is_url_with_scheme(filename, ALL_SCHEMES)

def is_url_with_scheme(filename: str, schemes: List[str]) -> bool:
    """
    Return True if filename is a URL with any of the given schemes and False otherwise.
    """
    # TODO: "http:myfile.dat" is a valid filename and *not* a valid URL
    for scheme in schemes:
        if filename.startswith(scheme):
            return True
    return False

=======
    return is_url(filename, ['http:', 'https:', 's3:', 'gs:', 'ftp:'])


def is_url(filename: str, schemes: List[str]=['http:', 'https:', 's3:', 'gs:', 'ftp:', TOIL_URI_SCHEME]) -> bool:
        """
        Decide if a filename is a known kind of URL
        """
        for scheme in schemes:
            if filename.startswith(scheme):
                return True
        return False
>>>>>>> 631ae0ce

def convert_remote_files(environment: WDLBindings, file_source: AbstractJobStore, task_path: str, search_paths: Optional[List[str]] = None, import_remote_files: bool = True,
                         execution_dir: Optional[str] = None) -> None:
    """
    Resolve relative-URI files in the given environment and import all files.

    Will set the value of the File to the relative-URI.

    :param environment: Bindings to evaluate on
    :param file_source: Context to search for files with
    :param task_path: Dotted WDL name of the user-level code doing the
        importing (probably the workflow name).
    :param search_paths: If set, try resolving input location relative to the URLs or
        directories in this list.
    :param import_remote_files: If set, import files from remote locations. Else leave them as URI references.
    """
    path_to_id: Dict[str, uuid.UUID] = {}
    @memoize
    def import_filename(filename: str) -> Tuple[Optional[str], Optional[str]]:
        """
        Detect if any potential URI exists. Will convert a file's value to a URI and import it.

        Separated out from convert_file_to_url in order to properly memoize and avoid importing the same file twice
        :param filename: Filename to import
        :return: Tuple of the uri the file was found at and the virtualized import
        """
        # Search through any input search paths passed in and download it if found
        tried = []
        for candidate_uri in potential_absolute_uris(filename, search_paths if search_paths is not None else [], execution_dir=execution_dir):
            tried.append(candidate_uri)
            try:
                if not import_remote_files and is_remote_url(candidate_uri):
                    # Use remote URIs in place. But we need to find the one that exists.
                    if not file_source.url_exists(candidate_uri):
                        # Wasn't found there
                        continue

                    # Now we know this exists, so pass it through
                    return candidate_uri, None
                else:
                    # Actually import
                    # Try to import the file. If we can't find it, continue
                    imported = file_source.import_file(candidate_uri)
            except UnimplementedURLException as e:
                # We can't find anything that can even support this URL scheme.
                # Report to the user, they are probably missing an extra.
                logger.critical('Error: ' + str(e))
                raise
            except HTTPError as e:
                # Something went wrong looking for it there.
                logger.warning("Checked URL %s but got HTTP status %s", candidate_uri, e.code)
                # Try the next location.
                continue
            except FileNotFoundError:
                # Wasn't found there
                continue
            except Exception:
                # Something went wrong besides the file not being found. Maybe
                # we have no auth.
                logger.error("Something went wrong when testing for existence of %s", candidate_uri)
                raise

            if imported is None:
                # Wasn't found there
                # Mostly to satisfy mypy
                continue

            # Work out what the basename for the file was
            file_basename = os.path.basename(urlsplit(candidate_uri).path)

            if file_basename == "":
                # We can't have files with no basename because we need to
                # download them at that basename later.
                raise RuntimeError(f"File {candidate_uri} has no basename and so cannot be a WDL File")

            # Was actually found
            if is_any_url(candidate_uri):
                # Might be a file URI or other URI.
                # We need to make sure file URIs and local paths that point to
                # the same place are treated the same.
                parsed = urlsplit(candidate_uri)
                if parsed.scheme == "file":
                    # This is a local file URI. Convert to a path for source directory tracking.
                    parent_dir = os.path.dirname(unquote(parsed.path))
                else:
                    # This is some other URL. Get the URL to the parent directory and use that.
                    parent_dir = urljoin(candidate_uri, ".")
            else:
                # Must be a local path
                parent_dir = os.path.dirname(candidate_uri)

            # Pack a UUID of the parent directory
            dir_id = path_to_id.setdefault(parent_dir, uuid.uuid4())

            toil_uri = pack_toil_uri(imported, task_path, dir_id, file_basename)

            logger.info('Converting input file path %s to %s', filename, candidate_uri)

            return candidate_uri, toil_uri
        # Not found, return None
        return None, None

    def convert_file_to_uri(file: WDL.Value.File) -> WDL.Value.File:
        """
        Calls import_filename to detect if a potential URI exists and imports it. Will modify the File object value to the new URI and tack on the virtualized file.
        """
        candidate_uri, toil_uri = import_filename(file.value)
        
        if candidate_uri is None and toil_uri is None:
            # If we get here we tried all the candidates
            raise RuntimeError(f"Could not find {file.value} at any of: {list(potential_absolute_uris(file.value, search_paths if search_paths is not None else []))}")
        elif candidate_uri is not None and toil_uri is None:
            # A candidate exists but importing is disabled because import_remote_files is false
            new_file = set_file_value(file, candidate_uri)
        else:
            # Was actually found and imported
            new_file = set_file_virtualized_value(set_file_value(file, candidate_uri), toil_uri)
        if candidate_uri is not None and (is_file_url(candidate_uri) or not is_any_url(candidate_uri)):
            # We imported a file so we have a local path
            if is_file_url(candidate_uri):
                candidate_path = unquote(urlsplit(candidate_uri).path)
            else:
                candidate_path = candidate_uri
            # Store the local path in the file value
            new_file = set_shared_fs_path(new_file, candidate_path)
        return new_file

    environment = map_over_files_in_bindings(environment, convert_file_to_uri)


# Both the WDL code itself **and** the commands that it runs will deal in
# "virtualized" filenames.

# We have to guarantee that "When a WDL author uses a File input in their
# Command Section, the fully qualified, localized path to the file is
# substituted when that declaration is referenced in the command template."

# This has to be true even if the File is the result of a WDL function that is
# run *during* the evaluation of the command string, via a placeholder
# expression evaluation.

# Really there are 3 filename spaces in play: Toil filestore URLs,
# outside-the-container host filenames, and inside-the-container filenames. But
# the MiniWDL machinery only gives us 2 levels to work with: "virtualized"
# (visible to the workflow) and "devirtualized" (openable by this process).

# So we sneakily swap out what "virtualized" means. Usually (as provided by
# ToilWDLStdLibBase) a "virtualized" filename is the Toil filestore URL space.
# But when evaluating a task command, we switch things so that the
# "virtualized" space is the inside-the-container filename space (by
# devirtualizing and then host-to-container-mapping all the visible files, and
# then using ToilWDLStdLibTaskCommand for evaluating expressions, and then
# going back from container to host space after the command). At all times the
# "devirtualized" space is outside-the-container host filenames.

class ToilWDLStdLibBase(WDL.StdLib.Base):
    """
    Standard library implementation for WDL as run on Toil.
    """
    def __init__(self, file_store: AbstractFileStore, wdl_options: WDLContext, share_files_with: Optional["ToilWDLStdLibBase"] = None):
        """
        Set up the standard library.
        :param wdl_options: Options to pass into the standard library to use.
        """
        # TODO: Just always be the 1.2 standard library.
        wdl_version = "1.2"
        # Where should we be writing files that write_file() makes?
        write_dir = file_store.getLocalTempDir()
        # Set up miniwdl's implementation (which may be WDL.StdLib.TaskOutputs)
        super().__init__(wdl_version, write_dir)

        # Replace the MiniWDL size() implementation with one that doesn't need
        # to always download the file.
        self.size = NonDownloadingSize(self)

        # Keep the file store around so we can access files.
        self._file_store = file_store

        self._wdl_options: WDLContext = wdl_options

        if share_files_with is None:
            # We get fresh file download/upload state

            # Map forward from virtualized files to absolute devirtualized ones.
            self._virtualized_to_devirtualized: Dict[str, str] = {}
            # Allow mapping back from absolute devirtualized files to virtualized
            # paths, to save re-uploads.
            self._devirtualized_to_virtualized: Dict[str, str] = {}
            # State we need for choosing good names for devirtualized files
            self._devirtualization_state: DirectoryNamingStateDict = {}
            # UUID to differentiate which node files are virtualized from
            self._parent_dir_to_ids: Dict[str, uuid.UUID] = dict()
        else:
            # Share file download/upload state
            self._virtualized_to_devirtualized = share_files_with._virtualized_to_devirtualized
            self._devirtualized_to_virtualized = share_files_with._devirtualized_to_virtualized
            self._devirtualization_state = share_files_with._devirtualization_state
            self._parent_dir_to_ids = share_files_with._parent_dir_to_ids

    @property
    def execution_dir(self) -> Optional[str]:
        execution_dir: Optional[str] = self._wdl_options.get("execution_dir")
        return execution_dir

    @property
    def task_path(self) -> str:
        task_path: str = self._wdl_options["task_path"]
        return task_path

    def get_local_paths(self) -> List[str]:
        """
        Get all the local paths of files devirtualized (or virtualized) through the stdlib.
        """

        return list(self._virtualized_to_devirtualized.values())


    def _read(self, parse: Callable[[str], WDL.Value.Base]) -> Callable[[WDL.Value.File], WDL.Value.Base]:
        # To only virtualize on task/function boundaries, rely on the _read function
        # as this is called before every WDL function that takes a file input
        # We want to virtualize before any function call so we can control the caching
        # and to support all Toil supported formats (ex Google buckets)
        # Since we also want to preserve the URL/path *and* store the virtualized URI, use setattr
        # I can't think of another way to do this. I still need to remember the original URL/path,
        # but I need to virtualize as well, so I can't remove one or the other.
        def _f(file: WDL.Value.File) -> WDL.Value.Base:
            if getattr(file, "virtualized_value", None) is None:
                file = set_file_virtualized_value(file, self._virtualize_filename(file.value))
            with open(self._devirtualize_filename(getattr(file, "virtualized_value")), "r") as infile:
                return parse(infile.read())

        return _f

    def _write(
        self, serialize: Callable[[WDL.Value.Base, IO[bytes]], None]
    ) -> Callable[[WDL.Value.Base], WDL.Value.File]:
        "generate write_* function implementation based on serialize"

        def _f(
            v: WDL.Value.Base,
        ) -> WDL.Value.File:
            os.makedirs(self._write_dir, exist_ok=True)
            with tempfile.NamedTemporaryFile(dir=self._write_dir, delete=False) as outfile:
                serialize(v, outfile)
                filename = outfile.name
            chmod_R_plus(filename, file_bits=0o660)
            return WDL.Value.File(filename)

        return _f

    def _devirtualize_file(self, file: WDL.Value.File) -> WDL.Value.File:
        # We track whether files do not exist with the nonexistent flag in order to coerce to Null/error on use
        if getattr(file, "nonexistent", False):
            return file
        virtualized_filename = getattr(file, "virtualized_value", None)
        if virtualized_filename is not None:
            file = set_file_value(file, self._devirtualize_filename(virtualized_filename))
        return file

    def _virtualize_file(self, file: WDL.Value.File, enforce_existence: bool = True) -> WDL.Value.File:
        # If enforce_existence is true, then if a file is detected as nonexistent, raise an error. Else, let it pass through
        if getattr(file, "virtualized_value", None) is not None:
            return file

        if enforce_existence is False:
            # We only want to error on a nonexistent file in the output section
            # Since we need to virtualize on task boundaries, don't enforce existence if on a boundary
            if is_standard_url(file.value):
                file_uri = Toil.normalize_uri(file.value)
            else:
                abs_filepath = os.path.join(self.execution_dir, file.value) if self.execution_dir is not None else os.path.abspath(file.value)
                file_uri = Toil.normalize_uri(abs_filepath)

            if not AbstractJobStore.url_exists(file_uri):
                return set_file_nonexistent(file, True)
        virtualized = self._virtualize_filename(file.value)
        return set_file_virtualized_value(file, virtualized)

    @memoize
    def _devirtualize_filename(self, filename: str) -> str:
        """
        'devirtualize' filename passed to a read_* function: return a filename that can be open()ed
        on the local host.
        """
        result = self.devirtualize_to(
            filename,
            self._file_store.localTempDir,
            self._file_store,
            self._devirtualization_state,
            self._wdl_options,
            self._devirtualized_to_virtualized,
            self._virtualized_to_devirtualized,
        )
        return result

    @staticmethod
    def _devirtualize_uri(filename: str, dest_dir: str, file_source: Union[AbstractFileStore, Toil], state: DirectoryNamingStateDict, export: Optional[bool] = None) -> str:
        """
        Given a filename, either return the devirtualized path or the filename itself if not a virtualized URI.

        :param export: Always create exported copies of files rather than views that a FileStore might clean up.
        """
        if filename.startswith(TOIL_URI_SCHEME):
            # This is a reference to the Toil filestore.
            # Deserialize the FileID
            file_id, task_path, parent_id, file_basename = unpack_toil_uri(filename)

            # Decide where it should be put.
            dir_path = choose_human_readable_directory(dest_dir, task_path, parent_id, state)
        else:
            # Parse the URL and extract the basename
            file_basename = os.path.basename(urlsplit(filename).path)
            # Get the URL to the directory this thing came from. Remember
            # URLs are interpreted relative to the directory the thing is
            # in, not relative to the thing.
            parent_url = urljoin(filename, ".")
            # Turn it into a string we can make a directory for
            dir_path = os.path.join(dest_dir, quote(parent_url, safe=''))

        if not os.path.exists(dir_path):
            # Make sure the chosen directory exists
            os.mkdir(dir_path)
        # And decide the file goes in it.
        dest_path = os.path.join(dir_path, file_basename)

        if filename.startswith(TOIL_URI_SCHEME):
            # Get a local path to the file
            if isinstance(file_source, Toil) or export:
                # Read from the Toil context
                file_source.export_file(file_id, dest_path)
                result = dest_path
            elif isinstance(file_source, AbstractFileStore):
                # Read from the file store.
                # File is not allowed to be modified by the task. See
                # <https://github.com/openwdl/wdl/issues/495>.
                # We try to get away with symlinks and hope the task
                # container can mount the destination file.
                result = file_source.readGlobalFile(file_id, dest_path, mutable=False, symlink=True)
            else:
                raise RuntimeError(f"Unsupported file source: {file_source}")
        else:
            # Download to a local file with the right name and execute bit.
            # Open it exclusively
            with open(dest_path, 'xb') as dest_file:
                # And save to it
                size, executable = AbstractJobStore.read_from_url(filename, dest_file)
                if executable:
                    # Set the execute bit in the file's permissions
                    os.chmod(dest_path, os.stat(dest_path).st_mode | stat.S_IXUSR)

            result = dest_path
        return result

    def devirtualize_to(
        filename: str,
        dest_dir: str,
        file_source: Union[AbstractFileStore, Toil],
        state: DirectoryNamingStateDict,
        wdl_options: WDLContext,
        devirtualized_to_virtualized: Optional[Dict[str, str]] = None,
        virtualized_to_devirtualized: Optional[Dict[str, str]] = None,
        export: Optional[bool] = None
    ) -> str:
        """
        Download or export a WDL virtualized filename/URL to the given directory.

        The destination directory must already exist. No other devirtualize_to
        call may be writing to it, including the case of another workflow
        writing the same task to the same place in the call cache at the same
        time.

        Makes sure sibling files stay siblings and files with the same name
        don't clobber each other. Called from within this class for tasks, and
        statically at the end of the workflow for outputs.

        Returns the local path to the file. If the file is already a local
        path, or if it already has an entry in virtualized_to_devirtualized,
        that path will be re-used instead of creating a new copy in dest_dir.

        The input filename could already be devirtualized. In this case, the filename
        should not be added to the cache.

        :param state: State dict which must be shared among successive calls into a dest_dir.
        :param wdl_options: WDL options to carry through.
        :param export: Always create exported copies of files rather than views that a FileStore might clean up.
        """
        if not os.path.isdir(dest_dir):
            # os.mkdir fails saying the directory *being made* caused a
            # FileNotFoundError. So check the dest_dir before trying to make
            # directories under it.
            raise RuntimeError(f"Cannot devirtualize {filename} into nonexistent directory {dest_dir}")

        # TODO: Support people doing path operations (join, split, get parent directory) on the virtualized filenames.
        if is_remote_url(filename):
            if virtualized_to_devirtualized is not None and filename in virtualized_to_devirtualized:
                # The virtualized file is in the cache, so grab the already devirtualized result
                result = virtualized_to_devirtualized[filename]
                logger.debug("Found virtualized %s in cache with devirtualized path %s", filename, result)
                return result
            result = ToilWDLStdLibBase._devirtualize_uri(filename, dest_dir, file_source, state)
            if devirtualized_to_virtualized is not None:
                # Store the back mapping
                devirtualized_to_virtualized[result] = filename
            if virtualized_to_devirtualized is not None:
                # And the other way
                virtualized_to_devirtualized[filename] = result
            logger.debug('Devirtualized %s as openable file %s', filename, result)
        else:
            # This is a local file or file URL
            if is_file_url(filename):
                filename = unquote(urlsplit(filename).path) 
            # To support relative paths, join the execution dir and filename
            # if filename is already an abs path, join() will do nothing
            execution_dir = wdl_options.get("execution_dir")
            if execution_dir is not None:
                result = os.path.join(execution_dir, filename)
            else:
                result = filename
            logger.debug("Virtualized file %s is already a local path", filename)

        if not os.path.exists(result):
            # Catch if something made it through without going through the proper virtualization/devirtualization steps
            raise RuntimeError(f"Virtualized file {filename} looks like a local file but isn't!")

        return result

    @memoize
    def _virtualize_filename(self, filename: str) -> str:
        """
        from a local path in write_dir, 'virtualize' into the filename as it should present in a File value

        :param filename: Can be a local file path, URL (http, https, s3, gs), or toilfile
        """

        if is_toil_url(filename):
            # Already virtual
            logger.debug('Already virtual: %s', filename)
            return filename
        elif is_standard_url(filename):
            # This is a URL (http, s3, etc) that we want to virtualize
            # First check the cache
            if filename in self._devirtualized_to_virtualized:
                # Note: this is a little duplicative with the local file path branch, but the keys are different
                result = self._devirtualized_to_virtualized[filename]
                logger.debug("Re-using virtualized WDL file %s for %s", result, filename)
                return result
            try:
                imported = self._file_store.import_file(filename)
            except FileNotFoundError:
                logger.error("File at URL %s does not exist or is inaccessible." % filename)
                raise
            except HTTPError as e:
                # Something went wrong with the connection
                logger.error("File %s could not be downloaded due to HTTP error %d", filename, e.code)
                raise
            if imported is None:
                # Satisfy mypy, this should never happen though as we don't pass a shared file name (which is the only way import_file returns None)
                raise RuntimeError("Failed to import URL %s into jobstore." % filename)
            file_basename = os.path.basename(urlsplit(filename).path)
            # Get the URL to the parent directory and use that.
            parent_dir = urljoin(filename, ".")
            # Pack a UUID of the parent directory
            dir_id = self._parent_dir_to_ids.setdefault(parent_dir, uuid.uuid4())
            result = pack_toil_uri(imported, self.task_path, dir_id, file_basename)
            logger.debug('Virtualized %s as WDL file %s', filename, result)
            # We can't put the Toil URI in the virtualized_to_devirtualized cache because it would point to the URL instead of a
            # local file on the machine, so only store the forward mapping
            self._devirtualized_to_virtualized[filename] = result
            return result
        else:
            # Otherwise this is a local file and we want to fake it as a Toil file store file
            # Make it an absolute path
            if self.execution_dir is not None:
                # To support relative paths from execution directory, join the execution dir and filename
                # If filename is already an abs path, join() will not do anything
                abs_filename = os.path.join(self.execution_dir, filename)
            else:
                abs_filename = os.path.abspath(filename)

            if abs_filename in self._devirtualized_to_virtualized:
                # This is a previously devirtualized thing so we can just use the
                # virtual version we remembered instead of reuploading it.
                result = self._devirtualized_to_virtualized[abs_filename]
                logger.debug("Re-using virtualized WDL file %s for %s", result, filename)
                return result

            file_id = self._file_store.writeGlobalFile(abs_filename)

            file_dir = os.path.dirname(abs_filename)
            parent_id = self._parent_dir_to_ids.setdefault(file_dir, uuid.uuid4())
            result = pack_toil_uri(file_id, self.task_path, parent_id, os.path.basename(abs_filename))
            logger.debug('Virtualized %s as WDL file %s', filename, result)
            # Remember the upload in case we share a cache
            self._devirtualized_to_virtualized[abs_filename] = result
            # And remember the local path in case we want a redownload
            self._virtualized_to_devirtualized[result] = abs_filename
            return result

class ToilWDLStdLibWorkflow(ToilWDLStdLibBase):
    """
    Standard library implementation for workflow scope.

    Handles deduplicating files generated by write_* calls at workflow scope
    with copies already in the call cache, so that tasks that depend on them
    can also be fulfilled from the cache.
    """

    def __init__(self, *args: Any, **kwargs: Any) -> None:
        super().__init__(*args, **kwargs)
       
        self._miniwdl_cache: Optional[WDL.runtime.cache.CallCache] = None
        
    # This needs to be hash-compatible with MiniWDL.
    # MiniWDL hooks _virtualize_filename
    # <https://github.com/chanzuckerberg/miniwdl/blob/475dd3f3784d1390e6a0e880d43316a620114de3/WDL/runtime/workflow.py#L699-L729>,
    # but we probably don't want to hash all files virtualized at workflow
    # scope, just dynamic ones.
    #
    # TODO: Test cache compatibility with MiniWDL when a file is virtualized
    # from a string at workflow scope!
    def _write(
        self, serialize: Callable[[WDL.Value.Base, IO[bytes]], None]
    ) -> Callable[[WDL.Value.Base], WDL.Value.File]:
        
        # Note that the parent class constructor calls this method, but doesn't
        # invoke the resulting function.

        # Get the normal writer
        writer = super()._write(serialize)

        def wrapper(v: WDL.Value.Base) -> WDL.Value.File:
            """
            Call the normal writer, and then deduplicate its result with the cache.
            """
            # TODO: If we did this before the _virtualize_filename call in the
            # base _write, we could let the cache bring the info between nodes
            # and not need to use the job store.

            virtualized_file = writer(v)

            if self._miniwdl_cache is None:
                # We do indeed need a MiniWDL cache.
                # Setting it up logs so make it lazily.
                miniwdl_logger = logging.getLogger("MiniWDL")
                # TODO: Ship config from leader? It might not see the right environment.
                miniwdl_config = WDL.runtime.config.Loader(miniwdl_logger)
                self._miniwdl_cache = WDL.runtime.cache.new(miniwdl_config, miniwdl_logger)

            # TODO: If we did this before the _virtualize_filename call in the
            # base _write we wouldn't need to immediately devirtualize. But we
            # have internal caches to lean on.
            devirtualized_filename = self._devirtualize_filename(virtualized_file.value)
            # Hash the file to hex
            hex_digest = file_digest(open(devirtualized_filename, "rb"), "sha256").hexdigest()
            file_input_bindings = WDL.Env.Bindings(WDL.Env.Binding("file_sha256", cast(WDL.Value.Base, WDL.Value.String(hex_digest))))
            # Make an environment of "file_sha256" to that as a WDL string, and
            # digest that, and make a write_ cache key. No need to transform to
            # shared FS paths sonce no paths are in it.
            log_bindings(logger.debug, "Digesting file bindings:", [file_input_bindings])
            input_digest = WDL.Value.digest_env(file_input_bindings)
            file_cache_key = "write_/" + input_digest
            # Construct a description of the types we expect to get from the
            # cache: just a File-type variable named "file"
            expected_types = WDL.Env.Bindings(WDL.Env.Binding("file", cast(WDL.Type.Base, WDL.Type.File())))
            # Query the cache
            assert self._miniwdl_cache is not None
            file_output_bindings = self._miniwdl_cache.get(file_cache_key, file_input_bindings, expected_types)
            if file_output_bindings:
                # File with this hash is cached.
                # Adjust virtualized_file to carry that path as its local-filesystem path.
                virtualized_file = set_shared_fs_path(virtualized_file, file_output_bindings.resolve("file").value)
            elif self._miniwdl_cache._cfg["call_cache"].get_bool("put"):
                # Save our novel file to the cache.

                # Determine where we will save the file.
                output_directory = os.path.join(self._miniwdl_cache._call_cache_dir, file_cache_key)
                # This needs to exist before we can export to it
                os.makedirs(output_directory, exist_ok=True)

                # Export the file to the cache.
                # write_* files will never really need to being siblings, so we
                # don't need any real persistent state here.
                # TODO: Will they secretly be siblings on a first run?
                exported_path = self.devirtualize_to(
                    virtualized_file.value,
                    output_directory,
                    self._file_store,
                    self._execution_dir,
                    {},
                    {},
                    {},
                    enforce_existence=True,
                    export=True
                )

                # Save the cache entry pointing to it
                self._miniwdl_cache.put(
                    file_cache_key,
                    WDL.Env.Bindings(WDL.Env.Binding("file", WDL.Value.File(exported_path)))
                )

                # Apply the shared filesystem path to the virtualized file
                set_shared_fs_path(virtualized_file, exported_path)

            return virtualized_file

        return wrapper


class ToilWDLStdLibTaskCommand(ToilWDLStdLibBase):
    """
    Standard library implementation to use inside a WDL task command evaluation.

    Expects all the filenames in variable bindings to be container-side paths;
    these are the "virtualized" filenames, while the "devirtualized" filenames
    are host-side paths.
    """

    def __init__(self, file_store: AbstractFileStore, container: TaskContainer, wdl_options: WDLContext):
        """
        Set up the standard library for the task command section.
        """

        # TODO: Don't we want to make sure we don't actually use the file store?
        super().__init__(file_store, wdl_options=wdl_options)
        self.container = container

    # Revert the _read and _write functions to the parent WDL.StdLib.Base implementation
    # This is because the task command standard library is used in MiniWDL's internals when executing a task
    # which we don't have much control over (miniwdl will create its own file objects that represent files within the container)
    # and MiniWDL seems to treat the task standard library and the base standard library different (mainly in how it creates File objects;
    # the file values are valid paths in the base standard library but are container paths in the task library)
    # In _read, we typically always ensure a file is virtualized before use. Here, we can't virtualize a within-container file because
    # MiniWDL created a file representing the in-container path, which does not exist on the host machine
    # In _write, we need virtualize to an in-container path from a host machine path because we mount the file through. The ideal spot for this virtualization
    # to happen is here before the path injection
    def _read(self, parse: Callable[[str], WDL.Value.Base]) -> Callable[[WDL.Value.File], WDL.Value.Base]:
        # todo: figure out better way than reoverriding overridden function
        def _f(file: WDL.Value.File) -> WDL.Value.Base:
            with open(self._devirtualize_filename(file.value), "r") as infile:
                return parse(infile.read())

        return _f

    def _write(
        self, serialize: Callable[[WDL.Value.Base, IO[bytes]], None]
    ) -> Callable[[WDL.Value.Base], WDL.Value.File]:
        def _f(
            v: WDL.Value.Base,
        ) -> WDL.Value.File:
            os.makedirs(self._write_dir, exist_ok=True)
            with tempfile.NamedTemporaryFile(dir=self._write_dir, delete=False) as outfile:
                serialize(v, outfile)
                filename = outfile.name
            chmod_R_plus(filename, file_bits=0o660)
            vfn = self._virtualize_filename(filename)
            return WDL.Value.File(vfn)

        return _f

    @memoize
    def _devirtualize_filename(self, filename: str) -> str:
        """
        Go from a virtualized WDL-side filename to a local disk filename.

        Any WDL-side filenames which are paths will be paths in the container.
        """
        if is_any_url(filename):
            # We shouldn't have to deal with URLs here; we want to have exactly
            # two nicely stacked/back-to-back layers of virtualization, joined
            # on the out-of-container paths.
            raise RuntimeError(f"File {filename} is a URL but should already be an in-container-virtualized filename")

        # If this is a local path it will be in the container. Make sure we
        # use the out-of-container equivalent.
        result = self.container.host_path(filename)

        if result is None:
            # We really shouldn't have files in here that we didn't virtualize.
            raise RuntimeError(f"File {filename} in container is not mounted from the host and can't be opened from the host")

        logger.debug('Devirtualized %s as out-of-container file %s', filename, result)
        return result

    @memoize
    def _virtualize_filename(self, filename: str) -> str:
        """
        From a local path in write_dir, 'virtualize' into the filename as it should present in a
        File value, when substituted into a command in the container.
        """

        if filename not in self.container.input_path_map:
            # Mount the file.
            self.container.add_paths([filename])

        result = self.container.input_path_map[filename]

        logger.debug('Virtualized %s as WDL file %s', filename, result)
        return result

class ToilWDLStdLibTaskOutputs(ToilWDLStdLibBase, WDL.StdLib.TaskOutputs):
    """
    Standard library implementation for WDL as run on Toil, with additional
    functions only allowed in task output sections.
    """

    def __init__(
        self,
        file_store: AbstractFileStore,
        stdout_path: str,
        stderr_path: str,
        file_to_mountpoint: Dict[str, str],
        wdl_options: WDLContext,
        share_files_with: Optional["ToilWDLStdLibBase"] = None
    ):
        """
        Set up the standard library for a task output section. Needs to know
        where standard output and error from the task have been stored, and
        what local paths to pretend are where for resolving symlinks.

        :param current_directory_override: If set, resolves relative paths and
            globs from there instead of from the real current directory.
        :param share_files_with: If set to an existing standard library
            instance, use the same file upload and download paths as it.
        """

        # Just set up as ToilWDLStdLibBase, but it will call into
        # WDL.StdLib.TaskOutputs next.
        super().__init__(file_store, wdl_options, share_files_with)

        # Remember task output files
        self._stdout_path = stdout_path
        self._stderr_path = stderr_path

        # Remember that the WDL code has not referenced them yet.
        self._stdout_used = False
        self._stderr_used = False

        # Reverse and store the file mount dict
        self._mountpoint_to_file = {v: k for k, v in file_to_mountpoint.items()}

        # We need to attach implementations for WDL's stdout(), stderr(), and glob().
        # TODO: Can we use the fancy decorators instead of this wizardry?
        setattr(
            self,
            "stdout",
            WDL.StdLib.StaticFunction("stdout", [], WDL.Type.File(), self._stdout),
        )
        setattr(
            self,
            "stderr",
            WDL.StdLib.StaticFunction("stderr", [], WDL.Type.File(), self._stderr),
        )
        setattr(
            self,
            "glob",
            WDL.StdLib.StaticFunction("glob", [WDL.Type.String()], WDL.Type.Array(WDL.Type.File()), self._glob),
        )

    def _stdout(self) -> WDL.Value.File:
        """
        Get the standard output of the command that ran, as a WDL File, outside the container.
        """
        self._stdout_used = True
        return WDL.Value.File(self._stdout_path)

    def stdout_used(self) -> bool:
        """
        Return True if the standard output was read by the WDL.
        """
        return self._stdout_used

    def _stderr(self) -> WDL.Value.File:
        """
        Get the standard error of the command that ran, as a WDL File, outside the container.
        """
        self._stderr_used = True
        return WDL.Value.File(self._stderr_path)

    def stderr_used(self) -> bool:
        """
        Return True if the standard error was read by the WDL.
        """
        return self._stderr_used

    def _glob(self, pattern: WDL.Value.String) -> WDL.Value.Array:
        """
        Get a WDL Array of WDL Files left behind by the job that ran, matching the given glob pattern, outside the container.
        """

        # Unwrap the pattern
        pattern_string = pattern.coerce(WDL.Type.String()).value

        # The spec says we really are supposed to invoke `bash` and pass it
        # `echo <the pattern>`, and that `bash` is allowed to be
        # "non-standard", so if you use a Docker image you could ship any code
        # you want as "bash" and we have to run it and then filter out the
        # directories.

        # Problem: `echo <the pattern>` just dumps space-delimited filenames which may themselves contain spaces, so we can't actually correctly recover them, if we need to allow for `echo <the pattern>` being able to do arbitrary things in the container's Bash other than interpreting the pattern
        # So we send a little Bash script that can delimit the files with something, and assume the Bash really is a Bash.

        # This needs to run in the work directory that the container used, if any.
        work_dir = '.' if not self.execution_dir else self.execution_dir

        # TODO: get this to run in the right container if there is one
        # We would use compgen -G to resolve the glob but that doesn't output
        # files in the same (lexicographical) order as actually using a glob on
        # the command line.
        #
        # But we still want to support spaces in filenames so we can't actually
        # parse the result of `echo <glob>` like the spec shows.
        #
        # So we use the method of <https://unix.stackexchange.com/a/766527>
        # where dumping a glob with spaces onto the command line from an
        # unquoted variable, with IFS cleared, allows it to be globbed as a
        # single unit. Then we loop over the results and print them
        # newline-delimited.
        lines = subprocess.run(['bash', '-c', ''.join([
            'cd ',
            shlex.quote(work_dir),
            ' && (shopt -s nullglob; IFS=""; PATTERN=',
            shlex.quote(pattern_string),
            '; for RESULT in ${PATTERN} ; do echo "${RESULT}" ; done)'
        ])], stdout=subprocess.PIPE).stdout.decode('utf-8')

        # Get each name that is a file
        results = []
        for line in lines.split('\n'):
            if not line:
                continue
            if not line.startswith('/'):
                # Make sure to be working with absolute paths since the glob
                # might not share our current directory
                line = os.path.join(work_dir, line)
            if not os.path.isfile(line):
                continue
            results.append(line)

        # Just turn them all into WDL File objects with local disk out-of-container names.
        return WDL.Value.Array(WDL.Type.File(), [WDL.Value.File(x) for x in results])

    @memoize
    def _devirtualize_filename(self, filename: str) -> str:
        """
        Go from a virtualized WDL-side filename to a local disk filename.

        Any WDL-side filenames which are relative will be relative to the
        current directory override, if set.
        """
        if not is_any_url(filename) and not filename.startswith('/'):
            # We are getting a bare relative path from the WDL side.
            # Find a real path to it relative to the current directory override.
            work_dir = '.' if not self.execution_dir else self.execution_dir
            filename = os.path.join(work_dir, filename)

        return super()._devirtualize_filename(filename)

    @memoize
    def _virtualize_filename(self, filename: str) -> str:
        """
        Go from a local disk filename to a virtualized WDL-side filename.

        Any relative paths will be relative to the current directory override,
        if set, to account for how they might not be *real* devirtualized
        filenames.
        """

        if not is_any_url(filename) and not filename.startswith('/'):
            # We are getting a bare relative path on the supposedly devirtualized side.
            # Find a real path to it relative to the current directory override.
            work_dir = '.' if not self.execution_dir else self.execution_dir
            filename = os.path.join(work_dir, filename)

        if filename in self._devirtualized_to_virtualized:
            result = self._devirtualized_to_virtualized[filename]
            logger.debug("Re-using virtualized filename %s for %s", result, filename)
            return result

        if os.path.islink(filename):
            # Recursively resolve symlinks
            here = filename
            # Notice if we have a symlink loop
            seen = {here}
            while os.path.islink(here):
                dest = os.readlink(here)
                if not dest.startswith('/'):
                    # Make it absolute
                    dest = os.path.join(os.path.dirname(here), dest)
                here = dest
                if here in self._mountpoint_to_file:
                    # This points to something mounted into the container, so use that path instead.
                    here = self._mountpoint_to_file[here]
                if here in self._devirtualized_to_virtualized:
                    # Check the virtualized filenames before following symlinks
                    # all the way back to workflow inputs.
                    result = self._devirtualized_to_virtualized[here]
                    logger.debug("Re-using virtualized filename %s for %s linked from %s", result, here, filename)
                    return result
                if here in seen:
                    raise RuntimeError(f"Symlink {filename} leads to symlink loop at {here}")
                seen.add(here)

            if os.path.exists(here):
                logger.debug("Handling symlink %s ultimately to %s", filename, here)
            else:
                logger.error("Handling broken symlink %s ultimately to %s", filename, here)
            filename = here

        return super()._virtualize_filename(filename)

def evaluate_named_expression(context: Union[WDL.Error.SourceNode, WDL.Error.SourcePosition], name: str, expected_type: Optional[WDL.Type.Base], expression: Optional[WDL.Expr.Base], environment: WDLBindings, stdlib: WDL.StdLib.Base) -> WDL.Value.Base:
    """
    Evaluate an expression when we know the name of it.
    """

    if expression is None:
        if expected_type and expected_type.optional:
            # We can just leave the value as null
            value: WDL.Value.Base = WDL.Value.Null()
        else:
            raise WDL.Error.EvalError(context, "Cannot evaluate no expression for " + name)
    else:
        logger.debug("Evaluate expression for %s: %s", name, expression)
        try:
            if expected_type:
                # Make sure the types are allowed
                expression.typecheck(expected_type)

            # Do the actual evaluation
            value = expression.eval(environment, stdlib)
            logger.debug("Got value %s of type %s", value, value.type)
        except Exception:
            # If something goes wrong, dump.
            logger.exception("Expression evaluation failed for %s: %s", name, expression)
            log_bindings(logger.error, "Expression was evaluated in:", [environment])
            raise

    if expected_type:
        # Coerce to the type it should be.
        value = value.coerce(expected_type)

    return value

def evaluate_decl(node: WDL.Tree.Decl, environment: WDLBindings, stdlib: WDL.StdLib.Base) -> WDL.Value.Base:
    """
    Evaluate the expression of a declaration node, or raise an error.
    """

    return evaluate_named_expression(node, node.name, node.type, node.expr, environment, stdlib)

def evaluate_call_inputs(context: Union[WDL.Error.SourceNode, WDL.Error.SourcePosition], expressions: Dict[str, WDL.Expr.Base], environment: WDLBindings, stdlib: WDL.StdLib.Base, inputs_dict: Optional[Dict[str, WDL.Type.Base]] = None) -> WDLBindings:
    """
    Evaluate a bunch of expressions with names, and make them into a fresh set of bindings. `inputs_dict` is a mapping of
    variable names to their expected type for the input decls in a task.
    """
    new_bindings: WDLBindings = WDL.Env.Bindings()
    for k, v in expressions.items():
        # Add each binding in turn
        # If the expected type is optional, then don't type check the lhs and rhs as miniwdl will return a StaticTypeMismatch error, so pass in None
        expected_type = None
        if not v.type.optional and inputs_dict is not None:
            # This is done to enable passing in a string into a task input of file type
            expected_type = inputs_dict.get(k, None)
        try:
            new_bindings = new_bindings.bind(k, evaluate_named_expression(context, k, expected_type, v, environment, stdlib))
        except FileNotFoundError as e:
            # MiniWDL's type coercion will raise this when trying to make a File out of Null.
            raise WDL.Error.EvalError(context, f"Cannot evaluate expression for {k} with value {v}")
    return new_bindings

def evaluate_defaultable_decl(node: WDL.Tree.Decl, environment: WDLBindings, stdlib: WDL.StdLib.Base) -> WDL.Value.Base:
    """
    If the name of the declaration is already defined in the environment, return its value. Otherwise, return the evaluated expression.
    """

    try:
        if ((node.name in environment and not isinstance(environment[node.name], WDL.Value.Null))
                or (isinstance(environment.get(node.name), WDL.Value.Null) and node.type.optional)):
            logger.debug('Name %s is already defined, not using default', node.name)
            if not isinstance(environment[node.name].type, type(node.type)):
                return environment[node.name].coerce(node.type)
            else:
                return environment[node.name]
        else:
            if node.type is not None and not node.type.optional and node.expr is None:
                # We need a value for this but there isn't one.
                raise WDL.Error.EvalError(node, f"Value for {node.name} was not provided and no default value is available")
            logger.info('Defaulting %s to %s', node.name, node.expr)
            return evaluate_decl(node, environment, stdlib)
    except Exception:
        # If something goes wrong, dump.
        logger.exception("Evaluation failed for %s", node)
        log_bindings(logger.error, "Statement was evaluated in:", [environment])
        raise

# TODO: make these stdlib methods???
def devirtualize_files(environment: WDLBindings, stdlib: ToilWDLStdLibBase) -> WDLBindings:
    """
    Make sure all the File values embedded in the given bindings point to files
    that are actually available to command line commands.
    The same virtual file always maps to the same devirtualized filename even with duplicates
    """
    return map_over_files_in_bindings(environment, stdlib._devirtualize_file)

def virtualize_files(environment: WDLBindings, stdlib: ToilWDLStdLibBase, enforce_existence: bool = True) -> WDLBindings:
    """
    Make sure all the File values embedded in the given bindings point to files
    that are usable from other machines.
    """
    virtualize_func = partial(stdlib._virtualize_file, enforce_existence=enforce_existence)
    return map_over_files_in_bindings(environment, virtualize_func)

def add_paths(task_container: TaskContainer, host_paths: Iterable[str]) -> None:
    """
    Based off of WDL.runtime.task_container.add_paths from miniwdl
    Maps the host path to the container paths
    """
    # partition the files by host directory
    host_paths_by_dir: Dict[str, Set[str]] = {}
    for host_path in host_paths:
        host_path_strip = host_path.rstrip("/")
        if host_path not in task_container.input_path_map and host_path_strip not in task_container.input_path_map:
            if not os.path.exists(host_path_strip):
                raise WDL.Error.InputError("input path not found: " + host_path)
            host_paths_by_dir.setdefault(os.path.dirname(host_path_strip), set()).add(host_path)
    # for each such partition of files
    # - if there are no basename collisions under input subdirectory 0, then mount them there.
    # - otherwise, mount them in a fresh subdirectory
    subd = 0
    id_to_subd: Dict[str, str] = {}
    for paths in host_paths_by_dir.values():
        based = os.path.join(task_container.container_dir, "work/_miniwdl_inputs")
        for host_path in paths:
            parent_id = os.path.basename(os.path.dirname(host_path))
            if id_to_subd.get(parent_id, None) is None:
                id_to_subd[parent_id] = str(subd)
                subd += 1
            host_path_subd = id_to_subd[parent_id]
            container_path = os.path.join(based, host_path_subd, os.path.basename(host_path.rstrip("/")))
            if host_path.endswith("/"):
                container_path += "/"
            assert container_path not in task_container.input_path_map_rev, f"{container_path}, {task_container.input_path_map_rev}"
            task_container.input_path_map[host_path] = container_path
            task_container.input_path_map_rev[container_path] = host_path

def drop_if_missing(file: WDL.Value.File, standard_library: ToilWDLStdLibBase) -> Optional[WDL.Value.File]:

    """
    Return None if a file doesn't exist, or its path if it does.

    filename represents a URI or file name belonging to a WDL value of type value_type. work_dir represents
    the current working directory of the job and is where all relative paths will be interpreted from
    """
    work_dir = standard_library.execution_dir
    filename = getattr(file, "virtualized_value", None) or file.value
    value_type = file.type
    logger.debug("Consider file %s", filename)

    if filename is not None and is_any_url(filename):
        try:
            if filename.startswith(TOIL_URI_SCHEME) or AbstractJobStore.url_exists(filename):
                # We assume anything in the filestore actually exists.
                devirtualized_filename = standard_library._devirtualize_filename(filename)
                file = set_file_value(file, devirtualized_filename)
                file = set_file_virtualized_value(file, filename)
                return file
            else:
                logger.warning('File %s with type %s does not actually exist at its URI', filename, value_type)
                return None
        except HTTPError as e:
            # The error doesn't always include the URL in its message.
            logger.error("File %s could not be checked for existence due to HTTP error %d", filename, e.code)
            raise
    else:
        # Get the absolute path, not resolving symlinks
        effective_path = os.path.abspath(os.path.join(work_dir or os.getcwd(), filename))
        if os.path.islink(effective_path) or os.path.exists(effective_path):
            # This is a broken symlink or a working symlink or a file.
            return file
        else:
            logger.warning('File %s with type %s does not actually exist at %s', filename, value_type, effective_path)
            return None

def drop_missing_files(environment: WDLBindings, standard_library: ToilWDLStdLibBase) -> WDLBindings:
    """
    Make sure all the File values embedded in the given bindings point to files
    that exist, or are null.

    Files must not be virtualized.
    """

    # Determine where to evaluate relative paths relative to
    drop_if_missing_with_workdir = partial(drop_if_missing, standard_library=standard_library)
    return map_over_files_in_bindings(environment, drop_if_missing_with_workdir)

def get_file_paths_in_bindings(environment: WDLBindings) -> List[str]:
    """
    Get the paths of all files in the bindings. Doesn't guarantee that
    duplicates are removed.

    TODO: Duplicative with WDL.runtime.task._fspaths, except that is internal
    and supports Directory objects.
    """

    paths = []

    def append_to_paths(file: WDL.Value.File) -> Optional[WDL.Value.File]:
        # Append element and return the element. This is to avoid a logger warning inside map_over_typed_files_in_value()
        # But don't process nonexistent files
        if getattr(file, "nonexistent", False) is False:
            path = file.value
            paths.append(path)
            return file
    map_over_files_in_bindings(environment, append_to_paths)
    return paths

def map_over_files_in_bindings(environment: WDLBindings, transform: Callable[[WDL.Value.File], Optional[WDL.Value.File]]) -> WDLBindings:
    """
    Run all File values embedded in the given bindings through the given
    transformation function.

    The transformation function must not mutate the original File.

    TODO: Replace with WDL.Value.rewrite_env_paths or WDL.Value.rewrite_files
    """

    return environment.map(lambda b: map_over_files_in_binding(b, transform))


def map_over_files_in_binding(binding: WDL.Env.Binding[WDL.Value.Base], transform: Callable[[WDL.Value.File], Optional[WDL.Value.File]]) -> WDL.Env.Binding[WDL.Value.Base]:
    """
    Run all File values' types and values embedded in the given binding's value through the given
    transformation function.

    The transformation function must not mutate the original File.
    """

    return WDL.Env.Binding(binding.name, map_over_typed_files_in_value(binding.value, transform), binding.info)

# TODO: We want to type this to say, for anything descended from a WDL type, we
# return something descended from the same WDL type or a null. But I can't
# quite do that with generics, since you could pass in some extended WDL value
# type we've never heard of and expect to get one of those out.
#
# For now we assume that any types extending the WDL value types will implement
# compatible constructors.
def map_over_typed_files_in_value(value: WDL.Value.Base, transform: Callable[[WDL.Value.File], Optional[WDL.Value.File]]) -> WDL.Value.Base:
    """
    Run all File values embedded in the given value through the given
    transformation function.

    The transformation function must not mutate the original File.

    If the transform returns None, the file value is changed to Null.

    The transform has access to the type information for the value, so it knows
    if it may return None, depending on if the value is optional or not.

    The transform is *allowed* to return None only if the mapping result won't
    actually be used, to allow for scans. So error checking needs to be part of
    the transform itself.
    """
    if isinstance(value, WDL.Value.File):
        # This is a file so we need to process it
        orig_file_value = value.value
        new_file = transform(value)
        assert value.value == orig_file_value, "Transformation mutated the original File"
        if new_file is None:
            # Assume the transform checked types if we actually care about the
            # result.
            logger.warning("File %s became Null", value)
            return WDL.Value.Null()
        else:
            # Make whatever the value is around the new path.
            # TODO: why does this need casting?
            return new_file
    elif isinstance(value, WDL.Value.Array):
        # This is an array, so recurse on the items
        return WDL.Value.Array(value.type.item_type, [map_over_typed_files_in_value(v, transform) for v in value.value], value.expr)
    elif isinstance(value, WDL.Value.Map):
        # This is a map, so recurse on the members of the items, which are tuples (but not wrapped as WDL Pair objects)
        # TODO: Can we avoid a cast in a comprehension if we get MyPy to know that each pair is always a 2-element tuple?
        return WDL.Value.Map(value.type.item_type, [cast(Tuple[WDL.Value.Base, WDL.Value.Base], tuple((map_over_typed_files_in_value(v, transform) for v in pair))) for pair in value.value], value.expr)
    elif isinstance(value, WDL.Value.Pair):
        # This is a pair, so recurse on the left and right items
        return WDL.Value.Pair(value.type.left_type, value.type.right_type, cast(Tuple[WDL.Value.Base, WDL.Value.Base], tuple((map_over_typed_files_in_value(v, transform) for v in value.value))), value.expr)
    elif isinstance(value, WDL.Value.Struct):
        # This is a struct, so recurse on the values in the backing dict
        return WDL.Value.Struct(cast(Union[WDL.Type.StructInstance, WDL.Type.Object], value.type), {k: map_over_typed_files_in_value(v, transform) for k, v in value.value.items()}, value.expr)
    else:
        # All other kinds of value can be passed through unmodified.
        return value

def ensure_null_files_are_nullable(value: WDL.Value.Base, original_value: WDL.Value.Base, expected_type: WDL.Type.Base) -> None:
    """
    Run through all nested values embedded in the given value and check that the null values are valid.

    If a null value is found that does not have a valid corresponding expected_type, raise an error

    (This is currently only used to check that null values arising from File coercion are in locations with a nullable File? type.
    If this is to be used elsewhere, the error message should be changed to describe the appropriate types and not just talk about files.)

    For example:
    If one of the nested values is null but the equivalent nested expected_type is not optional, a FileNotFoundError will be raised
    :param value: WDL base value to check. This is the WDL value that has been transformed and has the null elements
    :param original_value: The original WDL base value prior to the transformation. Only used for error messages
    :param expected_type: The WDL type of the value
    """
    if isinstance(value, WDL.Value.File):
        pass
    elif isinstance(value, WDL.Value.Array) and isinstance(expected_type, WDL.Type.Array):
        for elem, orig_elem in zip(value.value, original_value.value):
            ensure_null_files_are_nullable(elem, orig_elem, expected_type.item_type)
    elif isinstance(value, WDL.Value.Map) and isinstance(expected_type, WDL.Type.Map):
        for pair, orig_pair in zip(value.value, original_value.value):
            # The key of the map cannot be optional or else it is not serializable, so we only need to check the value
            ensure_null_files_are_nullable(pair[1], orig_pair[1], expected_type.item_type[1])
    elif isinstance(value, WDL.Value.Pair) and isinstance(expected_type, WDL.Type.Pair):
        ensure_null_files_are_nullable(value.value[0], original_value.value[0], expected_type.left_type)
        ensure_null_files_are_nullable(value.value[1], original_value.value[1], expected_type.right_type)
    elif isinstance(value, WDL.Value.Struct) and isinstance(expected_type, WDL.Type.StructInstance):
        for (k, v), (_, orig_v) in zip(value.value.items(), original_value.value.items()):
            # The parameters method for WDL.Type.StructInstance returns the values rather than the dictionary
            # While dictionaries are ordered, this should be more robust; the else branch should never be hit
            if expected_type.members is not None:
                ensure_null_files_are_nullable(v, orig_v, expected_type.members[k])
    elif isinstance(value, WDL.Value.Null):
        if not expected_type.optional:
            raise FileNotFoundError(errno.ENOENT, os.strerror(errno.ENOENT), original_value.value)
    else:
        # Don't check other (unsupported?) types
        return

class WDLBaseJob(Job):
    """
    Base job class for all WDL-related jobs.

    Responsible for post-processing returned bindings, to do things like add in
    null values for things not defined in a section. Post-processing operations
    can be added onto any job before it is saved, and will be applied as long
    as the job's run method calls postprocess().

    Also responsible for remembering the Toil WDL configuration keys and values.
    """

    def __init__(self, wdl_options: WDLContext, **kwargs: Any) -> None:
        """
        Make a WDL-related job.

        Makes sure the global recursive call limit is high enough to allow
        MiniWDL's extremely deep WDL structures to be pickled. We handle this
        in the constructor because it needs to happen in the leader and the
        worker before a job body containing MiniWDL structures can be saved.
        """

        # Default everything to being a local job
        if 'local' not in kwargs:
            kwargs['local'] = True

        super().__init__(**kwargs)

        # The jobs can't pickle under the default Python recursion limit of
        # 1000 because MiniWDL data structures are very deep.
        # TODO: Dynamically determine how high this needs to be to serialize the structures we actually have.
        # TODO: Make sure C-level stack size is also big enough for this.
        sys.setrecursionlimit(10000)

        # We need an ordered list of postprocessing steps to apply, because we
        # may have coalesced postprocessing steps deferred by several levels of
        # jobs returning other jobs' promised RVs.
        self._postprocessing_steps: List[Tuple[str, Union[str, Promised[WDLBindings]]]] = []

        self._wdl_options = wdl_options

        assert self._wdl_options.get("container") is not None

    # TODO: We're not allowed by MyPy to override a method and widen the return
    # type, so this has to be Any.
    def run(self, file_store: AbstractFileStore) -> Any:
        """
        Run a WDL-related job.

        Remember to decorate non-trivial overrides with :func:`report_wdl_errors`.
        """
        # Make sure that pickle is prepared to save our return values, which
        # might take a lot of recursive calls. TODO: This might be because
        # bindings are actually linked lists or something?
        sys.setrecursionlimit(10000)

    def then_underlay(self, underlay: Promised[WDLBindings]) -> None:
        """
        Apply an underlay of backup bindings to the result.
        """
        logger.debug("Underlay %s after %s", underlay, self)
        self._postprocessing_steps.append(("underlay", underlay))

    def then_remove(self, remove: Promised[WDLBindings]) -> None:
        """
        Remove the given bindings from the result.
        """
        logger.debug("Remove %s after %s", remove, self)
        self._postprocessing_steps.append(("remove", remove))

    def then_namespace(self, namespace: str) -> None:
        """
        Put the result bindings into a namespace.
        """
        logger.debug("Namespace %s after %s", namespace, self)
        self._postprocessing_steps.append(("namespace", namespace))

    def then_overlay(self, overlay: Promised[WDLBindings]) -> None:
        """
        Overlay the given bindings on top of the (possibly namespaced) result.
        """
        logger.debug("Overlay %s after %s", overlay, self)
        self._postprocessing_steps.append(("overlay", overlay))

    def postprocess(self, bindings: WDLBindings) -> WDLBindings:
        """
        Apply queued changes to bindings.

        Should be applied by subclasses' run() implementations to their return
        values.
        """

        for action, argument in self._postprocessing_steps:

            logger.debug("Apply postprocessing step: (%s, %s)", action, argument)

            # Interpret the mini language of postprocessing steps.
            # These are too small to justify being their own separate jobs.
            if action == "underlay":
                if not isinstance(argument, WDL.Env.Bindings):
                    raise RuntimeError("Wrong postprocessing argument type")
                # We want to apply values from the underlay if not set in the bindings
                bindings = combine_bindings([bindings, argument.subtract(bindings)])
            elif action == "remove":
                if not isinstance(argument, WDL.Env.Bindings):
                    raise RuntimeError("Wrong postprocessing argument type")
                # We need to take stuff out of scope
                bindings = bindings.subtract(argument)
            elif action == "namespace":
                if not isinstance(argument, str):
                    raise RuntimeError("Wrong postprocessing argument type")
                # We are supposed to put all our results in a namespace
                bindings = bindings.wrap_namespace(argument)
            elif action == "overlay":
                if not isinstance(argument, WDL.Env.Bindings):
                    raise RuntimeError("Wrong postprocessing argument type")
                # We want to apply values from the overlay over the bindings
                bindings = combine_bindings([bindings.subtract(argument), argument])
            else:
                raise RuntimeError(f"Unknown postprocessing action {action}")

        return bindings

    def defer_postprocessing(self, other: "WDLBaseJob") -> None:
        """
        Give our postprocessing steps to a different job.

        Use this when you are returning a promise for bindings, on the job that issues the promise.
        """

        other._postprocessing_steps += self._postprocessing_steps
        self._postprocessing_steps = []

        logger.debug("Assigned postprocessing steps from %s to %s", self, other)

class WDLTaskWrapperJob(WDLBaseJob):
    """
    Job that determines the resources needed to run a WDL job.

    Responsible for evaluating the input declarations for unspecified inputs,
    evaluating the runtime section, and scheduling or chaining to the real WDL
    job.

    All bindings are in terms of task-internal names.
    """

    def __init__(self, task: WDL.Tree.Task, prev_node_results: Sequence[Promised[WDLBindings]], task_id: List[str], wdl_options: WDLContext, **kwargs: Any) -> None:
        """
        Make a new job to determine resources and run a task.

        :param namespace: The namespace that the task's *contents* exist in.
               The caller has alredy added the task's own name.
        """
        # task_path in wdl_options is like the namespace, but including subscript numbers for scatters
        super().__init__(unitName=wdl_options["task_path"] + ".inputs", displayName=wdl_options["namespace"] + ".inputs", wdl_options=wdl_options, **kwargs)

        logger.info("Preparing to run task code for %s as %s", task.name, wdl_options["namespace"])

        self._task = task
        self._prev_node_results = prev_node_results
        self._task_id = task_id

    @report_wdl_errors("evaluate task code", exit=True)
    def run(self, file_store: AbstractFileStore) -> Promised[WDLBindings]:
        """
        Evaluate inputs and runtime and schedule the task.
        """
        super().run(file_store)
        logger.info("Evaluating inputs and runtime for task %s (%s) called as %s", self._task.name, self._task_id, self._wdl_options["namespace"])

        # Set up the WDL standard library
        standard_library = ToilWDLStdLibBase(file_store, self._wdl_options)

        # Combine the bindings we get from previous jobs.
        # For a task we are only passed the inside-the-task namespace.
        bindings = combine_bindings(unwrap_all(self._prev_node_results))

        # At this point we have what MiniWDL would call the "inputs" to the
        # call (i.e. what you would put in a JSON file, without any defaulted
        # or calculated inputs filled in).
        cached_result, cache_key = poll_execution_cache(self._task, bindings)
        if cached_result is not None:
            # Virtualize any files we loaded from the cache, to maintain the
            # invariant that they are in the job store, and to avoid
            # re-virtualizing them later if they pass through other tasks. This
            # should mostly be symlinking because we are probably using the
            # FileJobStore.
            #
            # TODO: Allow just propagating things through by normal path
            # reference into the cache?
            return self.postprocess(virtualize_files(cached_result, standard_library, enforce_existence=False))

        if self._task.inputs:
            logger.debug("Evaluating task code")
            # Evaluate all the inputs that aren't pre-set
            bindings = evaluate_decls_to_bindings(self._task.inputs, bindings, standard_library, include_previous=True)
        if self._task.postinputs:
            # Evaluate all the postinput decls.
            # We need these in order to evaluate the runtime.
            # TODO: What if they wanted resources from the runtime?
            bindings = evaluate_decls_to_bindings(self._task.postinputs, bindings, standard_library, include_previous=True)

        # Evaluate the runtime section
        runtime_bindings = evaluate_call_inputs(self._task, self._task.runtime, bindings, standard_library)

        # Fill these in with not-None if the workflow asks for each resource.
        runtime_memory: Optional[int] = None
        runtime_cores: Optional[float] = None
        runtime_disk: Optional[int] = None
        runtime_accelerators: Optional[List[AcceleratorRequirement]] = None

        if runtime_bindings.has_binding('cpu'):
            cpu_spec: int = runtime_bindings.resolve('cpu').value
            runtime_cores = float(cpu_spec)

        if runtime_bindings.has_binding('memory'):
            # Get the memory requirement and convert to bytes
            memory_spec: Union[int, str] = runtime_bindings.resolve('memory').value
            if isinstance(memory_spec, str):
                memory_spec = human2bytes(memory_spec)
            runtime_memory = memory_spec

        mount_spec: Dict[Optional[str], int] = dict()
        if runtime_bindings.has_binding('disks'):
            # Miniwdl doesn't have this, but we need to be able to parse things like:
            # local-disk 5 SSD
            # which would mean we need 5 GB space. Cromwell docs for this are at https://cromwell.readthedocs.io/en/stable/RuntimeAttributes/#disks
            # We ignore all disk types, and complain if the mount point is not `local-disk`.
            disks_spec: Union[List[WDL.Value.String], str] = runtime_bindings.resolve('disks').value
            if isinstance(disks_spec, list):
                # SPEC says to use the first one
                # the parser gives an array of WDL string objects
                all_specs = [part.value for part in disks_spec]
            else:
                all_specs = disks_spec.split(',')
            # Sum up the space in each disk specification
            total_bytes: float = 0
            for spec in all_specs:
                specified_mount_point, part_size, part_suffix = parse_disks(spec, disks_spec)
                per_part_size = convert_units(part_size, part_suffix)
                total_bytes += per_part_size
                if mount_spec.get(specified_mount_point) is not None:
                    if specified_mount_point is not None:
                        # raise an error as all mount points must be unique
                        raise ValueError(f"Could not parse disks = {disks_spec} because the mount point {specified_mount_point} is specified multiple times")
                    else:
                        raise ValueError(f"Could not parse disks = {disks_spec} because the mount point is omitted more than once")

                # TODO: we always ignore the disk type and assume we have the right one.
                mount_spec[specified_mount_point] = int(per_part_size)
            runtime_disk = int(total_bytes)
        
        if not runtime_bindings.has_binding("gpu") and self._task.effective_wdl_version in ('1.0', 'draft-2'):
            # For old WDL versions, guess whether the task wants GPUs if not specified.
            use_gpus = (runtime_bindings.has_binding('gpuCount') or
                        runtime_bindings.has_binding('gpuType') or
                        runtime_bindings.has_binding('nvidiaDriverVersion'))
        else:
            # The gpu field is the WDL 1.1 standard with a default value of false,
            # so in 1.1+ documents, this field will be the absolute
            # truth on whether to use GPUs or not.
            # Fields such as gpuType and gpuCount will control what GPUs are provided.
            use_gpus = cast(WDL.Value.Boolean, runtime_bindings.get('gpu', WDL.Value.Boolean(False))).value

        if use_gpus:
            # We want to have GPUs
            # TODO: actually coerce types here instead of casting to detect user mistakes
            # Get the GPU count if set, or 1 if not,
            gpu_count: int = cast(WDL.Value.Int, runtime_bindings.get('gpuCount', WDL.Value.Int(1))).value
            # Get the GPU model constraint if set, or None if not
            gpu_model: Optional[str] = cast(Union[WDL.Value.String, WDL.Value.Null], runtime_bindings.get('gpuType', WDL.Value.Null())).value
            # We can't enforce a driver version, but if an nvidia driver
            # version is set, manually set nvidia brand
            gpu_brand: Optional[str] = 'nvidia' if runtime_bindings.has_binding('nvidiaDriverVersion') else None
            # Make a dict from this
            accelerator_spec: Dict[str, Union[str, int]] = {'kind': 'gpu', 'count': gpu_count}
            if gpu_model is not None:
                accelerator_spec['model'] = gpu_model
            if gpu_brand is not None:
                accelerator_spec['brand'] = gpu_brand

            accelerator_requirement = parse_accelerator(accelerator_spec)
            runtime_accelerators = [accelerator_requirement]

        task_wdl_options = self._wdl_options.copy()
        # A task is not guaranteed to have access to the current execution directory, so get rid of it. The execution directory also is not needed as all files will be virtualized
        task_wdl_options.pop("execution_dir")
        # Schedule to get resources. Pass along the bindings from evaluating all the inputs and decls, and the runtime, with files virtualized.
<<<<<<< HEAD
        run_job = WDLTaskJob(
            self._task,
            virtualize_files(bindings, standard_library, enforce_existence=False),
            virtualize_files(runtime_bindings, standard_library, enforce_existence=False),
            self._task_id,
            cores=runtime_cores or self.cores,
            memory=runtime_memory or self.memory,
            disk=runtime_disk or self.disk,
            accelerators=runtime_accelerators or self.accelerators,
            cache_key=cache_key,
            wdl_options=task_wdl_options
        )
=======
        run_job = WDLTaskJob(self._task,
                             virtualize_files(bindings, standard_library, enforce_existence=False),
                             virtualize_files(runtime_bindings, standard_library, enforce_existence=False),
                             self._task_id, cores=runtime_cores or self.cores, memory=runtime_memory or self.memory, disk=runtime_disk or self.disk,
                             accelerators=runtime_accelerators or self.accelerators, wdl_options=task_wdl_options, mount_spec=mount_spec)
>>>>>>> 631ae0ce
        # Run that as a child
        self.addChild(run_job)

        # Give it our postprocessing steps
        self.defer_postprocessing(run_job)

        # And return its result.
        return run_job.rv()



class WDLTaskJob(WDLBaseJob):
    """
    Job that runs a WDL task.

    Responsible for re-evaluating input declarations for unspecified inputs,
    evaluating the runtime section, re-scheduling if resources are not
    available, running any command, and evaluating the outputs.

    All bindings are in terms of task-internal names.
    """

<<<<<<< HEAD
    def __init__(
        self, 
        task: WDL.Tree.Task, 
        task_internal_bindings: Promised[WDLBindings], 
        runtime_bindings: Promised[WDLBindings], 
        task_id: List[str], 
        cache_key: Optional[str] = None, 
        wdl_options: WDLContext, 
        **kwargs: Any
    ) -> None:
=======
    def __init__(self, task: WDL.Tree.Task, task_internal_bindings: Promised[WDLBindings], runtime_bindings: Promised[WDLBindings], task_id: List[str],
                 mount_spec: Dict[Optional[str], int], wdl_options: WDLContext, **kwargs: Any) -> None:
>>>>>>> 631ae0ce
        """
        Make a new job to run a task.

        :param namespace: The namespace that the task's *contents* exist in.
               The caller has alredy added the task's own name.
        """

        # This job should not be local because it represents a real workflow task.
        # task_path in wdl_options is like the namespace, but including subscript numbers for scatters
        super().__init__(unitName=wdl_options["task_path"] + ".command", displayName=wdl_options["namespace"] + ".command", local=False, wdl_options=wdl_options, **kwargs)

        logger.info("Preparing to run task %s as %s", task.name, wdl_options["namespace"])

        self._task = task
        self._task_internal_bindings = task_internal_bindings
        self._runtime_bindings = runtime_bindings
        self._task_id = task_id
<<<<<<< HEAD
        self._cache_key = cache_key
=======
        self._mount_spec = mount_spec
>>>>>>> 631ae0ce

    ###
    # Runtime code injection system
    ###

    # WDL runtime code injected in the container communicates back to the rest
    # of the runtime through files in this directory.
    INJECTED_MESSAGE_DIR = ".toil_wdl_runtime"

    def add_injections(self, command_string: str, task_container: TaskContainer) -> str:
        """
        Inject extra Bash code from the Toil WDL runtime into the command for the container.

        Currently doesn't implement the MiniWDL plugin system, but does add
        resource usage monitoring to Docker containers.
        """

        parts = []

        if isinstance(task_container, SwarmContainer):
            # We're running on Docker Swarm, so we need to monitor CPU usage
            # and so on from inside the container, since it won't be attributed
            # to Toil child processes in the leader's self-monitoring.
            # TODO: Mount this from a file Toil installs instead or something.
            script = textwrap.dedent("""\
                function _toil_resource_monitor () {
                    # Turn off error checking and echo in here
                    set +ex
                    MESSAGE_DIR="${1}"
                    mkdir -p "${MESSAGE_DIR}"

                    function sample_cpu_usec() {
                        if [[ -f  /sys/fs/cgroup/cpu.stat ]] ; then
                            awk '{ if ($1 == "usage_usec") {print $2} }' /sys/fs/cgroup/cpu.stat
                        elif [[ -f /sys/fs/cgroup/cpuacct/cpuacct.stat ]] ; then
                            echo $(( $(head -n 1 /sys/fs/cgroup/cpuacct/cpuacct.stat | cut -f2 -d' ') * 10000 ))
                        fi
                    }

                    function sample_memory_bytes() {
                        if [[ -f /sys/fs/cgroup/memory.stat ]] ; then
                            awk '{ if ($1 == "anon") { print $2 } }' /sys/fs/cgroup/memory.stat
                        elif [[ -f /sys/fs/cgroup/memory/memory.stat ]] ; then
                            awk '{ if ($1 == "total_rss") { print $2 } }' /sys/fs/cgroup/memory/memory.stat
                        fi
                    }

                    while true ; do
                        printf "CPU\\t" >> ${MESSAGE_DIR}/resources.tsv
                        sample_cpu_usec >> ${MESSAGE_DIR}/resources.tsv
                        printf "Memory\\t" >> ${MESSAGE_DIR}/resources.tsv
                        sample_memory_bytes >> ${MESSAGE_DIR}/resources.tsv
                        sleep 1
                    done
                }
                """)
            parts.append(script)
            # Launch in a subshell so that it doesn't interfere with Bash "wait" in the main shell
            parts.append(f"(_toil_resource_monitor {self.INJECTED_MESSAGE_DIR} &)")

        if isinstance(task_container, SwarmContainer) and platform.system() == "Darwin":
            # With gRPC FUSE file sharing, files immediately downloaded before
            # being mounted may appear as size 0 in the container due to a race
            # condition. Check for this and produce an approperiate error.

            script = textwrap.dedent("""\
                function _toil_check_size () {
                    TARGET_FILE="${1}"
                    GOT_SIZE="$(stat -c %s "${TARGET_FILE}")"
                    EXPECTED_SIZE="${2}"
                    if [[ "${GOT_SIZE}" != "${EXPECTED_SIZE}" ]] ; then
                        echo >&2 "Toil Error:"
                        echo >&2 "File size visible in container for ${TARGET_FILE} is size ${GOT_SIZE} but should be size ${EXPECTED_SIZE}"
                        echo >&2 "Are you using gRPC FUSE file sharing in Docker Desktop?"
                        echo >&2 "It doesn't work: see <https://github.com/DataBiosphere/toil/issues/4542>."
                        exit 1
                    fi
                }
            """)
            parts.append(script)
            for host_path, job_path in task_container.input_path_map.items():
                expected_size = os.path.getsize(host_path)
                if expected_size != 0:
                    parts.append(f"_toil_check_size \"{job_path}\" {expected_size}")

        parts.append(command_string)

        return "\n".join(parts)

    def handle_injection_messages(self, outputs_library: ToilWDLStdLibTaskOutputs) -> None:
        """
        Handle any data received from injected runtime code in the container.
        """

        message_files = outputs_library._glob(WDL.Value.String(os.path.join(self.INJECTED_MESSAGE_DIR, "*")))
        logger.debug("Handling message files: %s", message_files)
        for message_file in message_files.value:
            self.handle_message_file(message_file.value)

    def handle_message_file(self, file_path: str) -> None:
        """
        Handle a message file received from in-container injected code.

        Takes the host-side path of the file.
        """
        if os.path.basename(file_path) == "resources.tsv":
            # This is a TSV of resource usage info.
            first_cpu_usec: Optional[int] = None
            last_cpu_usec: Optional[int] = None
            max_memory_bytes: Optional[int] = None

            for line in open(file_path):
                if not line.endswith("\n"):
                    # Skip partial lines
                    continue
                # For each full line we got
                parts = line.strip().split("\t")
                if len(parts) != 2:
                    # Skip odd-shaped lines
                    continue
                if parts[0] == "CPU":
                    # Parse CPU usage
                    cpu_usec = int(parts[1])
                    # Update summary stats
                    if first_cpu_usec is None:
                        first_cpu_usec = cpu_usec
                    last_cpu_usec = cpu_usec
                elif parts[0] == "Memory":
                    # Parse memory usage
                    memory_bytes = int(parts[1])
                    # Update summary stats
                    if max_memory_bytes is None or max_memory_bytes < memory_bytes:
                        max_memory_bytes = memory_bytes

            if max_memory_bytes is not None:
                logger.info("Container used at about %s bytes of memory at peak", max_memory_bytes)
                # Treat it as if used by a child process
                ResourceMonitor.record_extra_memory(max_memory_bytes // 1024)
            if last_cpu_usec is not None:
                assert(first_cpu_usec is not None)
                cpu_seconds = (last_cpu_usec - first_cpu_usec) / 1000000
                logger.info("Container used about %s seconds of CPU time", cpu_seconds)
                # Treat it as if used by a child process
                ResourceMonitor.record_extra_cpu(cpu_seconds)

    ###
    # Helper functions to work out what containers runtime we can use
    ###

    def can_fake_root(self) -> bool:
        """
        Determine if --fakeroot is likely to work for Singularity.
        """

        # We need to have an entry for our user in /etc/subuid to grant us a range of UIDs to use, for fakeroot to work.
        try:
            subuid_file = open('/etc/subuid')
        except OSError as e:
            logger.warning('Cannot open /etc/subuid due to %s; assuming no subuids available', e)
            return False
        username = get_user_name()
        for line in subuid_file:
            if line.split(':')[0].strip() == username:
                # We have a line assigning subuids
                return True
        # If there is no line, we have no subuids
        logger.warning('No subuids are assigned to %s; cannot fake root.', username)
        return False

    def can_mount_proc(self) -> bool:
        """
        Determine if --containall will work for Singularity. On Kubernetes, this will result in operation not permitted
        See: https://github.com/apptainer/singularity/issues/5857

        So if Kubernetes is detected, return False
        :return: bool
        """
        return "KUBERNETES_SERVICE_HOST" not in os.environ

    def ensure_mount_point(self, file_store: AbstractFileStore, mount_spec: Dict[Optional[str], int]) -> Dict[str, str]:
        """
        Ensure the mount point sources are available.

        Will check if the mount point source has the requested amount of space available.

        Note: We are depending on Toil's job scheduling backend to error when the sum of multiple mount points disk requests is greater than the total available
        For example, if a task has two mount points request 100 GB each but there is only 100 GB available, the df check may pass
        but Toil should fail to schedule the jobs internally

        :param mount_spec: Mount specification from the disks attribute in the WDL task. Is a dict where key is the mount point target and value is the size
        :param file_store: File store to create a tmp directory for the mount point source
        :return: Dict mapping mount point target to mount point source
        """
        logger.debug("Detected mount specifications, creating mount points.")
        mount_src_mapping = {}
        # Create one tmpdir to encapsulate all mount point sources, each mount point will be associated with a subdirectory
        tmpdir = file_store.getLocalTempDir()

        # The POSIX standard doesn't specify how to escape spaces in mount points and file system names
        # The only defect of this regex is if the target mount point is the same format as the df output
        # It is likely reliable enough to trust the user has not created a mount with a df output-like name
        regex_df = re.compile(r".+ \d+ +\d+ +(\d+) +\d+% +.+")
        total_mount_size = sum(mount_spec.values())
        try:
            # Use arguments from the df POSIX standard
            df_line = subprocess.check_output(["df", "-k", "-P", tmpdir], encoding="utf-8").split("\n")[1]
            m = re.match(regex_df, df_line)
            if m is None:
                logger.debug("Output of df may be malformed: %s", df_line)
                logger.warning("Unable to check disk requirements as output of 'df' command is malformed. Will assume storage is always available.")
            else:
                # Block size will always be 1024
                available_space = int(m[1]) * 1024
                if available_space < total_mount_size:
                    # We do not have enough space available for this mount point
                    # An omitted mount point is the task's execution directory so show that to the user instead
                    raise InsufficientMountDiskSpace([mount_point if mount_point is not None else "/mnt/miniwdl_task_container/work" for mount_point in mount_spec.keys()],
                                                     total_mount_size, available_space)
        except subprocess.CalledProcessError as e:
            # If df somehow isn't available
            logger.debug("Unable to call df. stdout: %s stderr: %s", e.stdout, e.stderr)
            logger.warning("Unable to check disk requirements as call to 'df' command failed. Will assume storage is always available.")
        for mount_target in mount_spec.keys():
            # Create a new subdirectory for each mount point
            source_location = os.path.join(tmpdir, str(uuid.uuid4()))
            os.mkdir(source_location)
            if mount_target is not None:
                # None represents an omitted mount point, which will default to the task's work directory. MiniWDL's internals will mount the task's work directory by itself
                mount_src_mapping[mount_target] = source_location
        return mount_src_mapping

    @report_wdl_errors("run task command", exit=True)
    def run(self, file_store: AbstractFileStore) -> Promised[WDLBindings]:
        """
        Actually run the task.
        """
        super().run(file_store)
        logger.info("Running task command for %s (%s) called as %s", self._task.name, self._task_id, self._wdl_options["namespace"])

        # Set up the WDL standard library
        # UUID to use for virtualizing files
        # We process nonexistent files in WDLTaskWrapperJob as those must be run locally, so don't try to devirtualize them
        standard_library = ToilWDLStdLibBase(file_store, wdl_options=self._wdl_options)

        # Create mount points and get a mapping of target mount points to locations on disk
        mount_mapping = self.ensure_mount_point(file_store, self._mount_spec)

        # Get the bindings from after the input section
        bindings = unwrap(self._task_internal_bindings)
        # And the bindings from evaluating the runtime section
        runtime_bindings = unwrap(self._runtime_bindings)

        # We have all the resources we need, so run the task

        if shutil.which('singularity') and self._wdl_options.get("container") in ["singularity", "auto"]:
            # Prepare to use Singularity. We will need plenty of space to
            # download images.
            # Default the Singularity and MiniWDL cache directories. This sets the cache to the same place as
            # Singularity/MiniWDL's default cache directory
            # With launch-cluster, the singularity and miniwdl cache is set to /var/lib/toil in abstractProvisioner.py
            # A current limitation with the singularity/miniwdl cache is it cannot check for image updates if the
            # filename is the same
            singularity_cache = os.path.join(os.path.expanduser("~"), ".singularity")
            miniwdl_singularity_cache = os.path.join(os.path.expanduser("~"), ".cache/miniwdl")

            # Cache Singularity's layers somewhere known to have space
            os.environ['SINGULARITY_CACHEDIR'] = os.environ.get("SINGULARITY_CACHEDIR", singularity_cache)

            # Make sure it exists.
            os.makedirs(os.environ['SINGULARITY_CACHEDIR'], exist_ok=True)

            # Cache Singularity images for the workflow on this machine.
            # Since MiniWDL does only within-process synchronization for pulls,
            # we also will need to pre-pull one image into here at a time.
            os.environ['MINIWDL__SINGULARITY__IMAGE_CACHE'] = os.environ.get("MINIWDL__SINGULARITY__IMAGE_CACHE", miniwdl_singularity_cache)

            # Make sure it exists.
            os.makedirs(os.environ['MINIWDL__SINGULARITY__IMAGE_CACHE'], exist_ok=True)

            # Run containers with Singularity
            TaskContainerImplementation: Type[TaskContainer] = SingularityContainer
        elif self._wdl_options.get("container") in ["docker", "auto"]:
            # Run containers with Docker
            # TODO: Poll if it is available and don't just try and fail.
            TaskContainerImplementation = SwarmContainer
            if runtime_bindings.has_binding('gpuType') or runtime_bindings.has_binding('gpuCount') or runtime_bindings.has_binding('nvidiaDriverVersion'):
                # Complain to the user that this is unlikely to work.
                logger.warning("Running job that might need accelerators with Docker. "
                               "Accelerator and GPU support "
                               "is not yet implemented in the MiniWDL Docker "
                               "containerization implementation.")
        else:
            raise RuntimeError(f"Could not find a working container engine to use; told to use {self._wdl_options.get('container')}")

        # Set up the MiniWDL container running stuff
        miniwdl_logger = logging.getLogger("MiniWDL")
        miniwdl_config = WDL.runtime.config.Loader(miniwdl_logger)
        if not getattr(TaskContainerImplementation, 'toil_initialized__', False):
            # Initialize the cointainer system
            TaskContainerImplementation.global_init(miniwdl_config, miniwdl_logger)

            # TODO: We don't want to use MiniWDL's resource limit logic, but
            # we'd have to get at the _SubprocessScheduler that is internal to
            # the WDL.runtime.backend.cli_subprocess.SubprocessBase class to
            # hack it out of e.g. SingularityContainer, so for now we bring it
            # up. If we don't do this, we error out trying to make
            # _SubprocessScheduler instances because its class-level condition
            # variable doesn't exist.
            TaskContainerImplementation.detect_resource_limits(miniwdl_config, miniwdl_logger)

            # And remember we did it
            setattr(TaskContainerImplementation, 'toil_initialized__', True)
            # TODO: not thread safe!

        # Records, if we use a container, where its workdir is on our
        # filesystem, so we can interpret file anmes and globs relative to
        # there.
        workdir_in_container: Optional[str] = None
        task_path = self._wdl_options["task_path"]

        if self._task.command:
            # When the command string references a File, we need to get a path
            # to the file on a local disk, which the commnad will be able to
            # actually use, accounting for e.g. containers.
            #
            # TODO: Figure out whan the command template actually uses File
            # values and lazily download them.
            #
            # For now we just grab all the File values in the inside-the-task
            # environment, since any of them *might* be used.
            #
            # Some also might be expected to be adjacent to files that are
            # used, like a BAI that doesn't get referenced in a command line
            # but must be next to its BAM.
            #
            # TODO: MiniWDL can parallelize the fetch
            bindings = devirtualize_files(bindings, standard_library)

            # Make the container object
            # TODO: What is this?
            run_id = str(uuid.uuid4())
            # Directory on the host where the conteiner is allowed to put files.
            host_dir = os.path.abspath('.')
            # Container working directory is guaranteed (?) to be at "work" inside there
            workdir_in_container = os.path.join(host_dir, "work")
            task_container = TaskContainerImplementation(miniwdl_config, run_id, host_dir)

            if isinstance(task_container, SingularityContainer):
                # We need to patch the Singularity container run invocation

                # We might need to send GPUs and the current miniwdl doesn't do
                # that for Singularity. And we might need to *not* try and use
                # --fakeroot if we lack sub-UIDs. So we sneakily monkey patch it
                # here.
                original_run_invocation = task_container._run_invocation
                def patched_run_invocation(*args: Any, **kwargs: Any) -> List[str]:
                    """
                    Invoke the original _run_invocation to get a base Singularity
                    command line, and then adjust the result to pass GPUs and not
                    fake root if needed.
                    """
                    command_line: List[str] = original_run_invocation(*args, **kwargs)

                    logger.debug('MiniWDL wants to run command line: %s', command_line)

                    # "exec" can be at index 1 or 2 depending on if we have a --verbose.
                    subcommand_index = 2 if command_line[1] == "--verbose" else 1

                    if '--fakeroot' in command_line and not self.can_fake_root():
                        # We can't fake root so don't try.
                        command_line.remove('--fakeroot')

                    # If on Kubernetes and proc cannot be mounted, get rid of --containall
                    if '--containall' in command_line and not self.can_mount_proc():
                        command_line.remove('--containall')

                    extra_flags: Set[str] = set()
                    accelerators_needed: Optional[List[AcceleratorRequirement]] = self.accelerators
                    local_accelerators = get_individual_local_accelerators()
                    if accelerators_needed is not None:
                        for accelerator in accelerators_needed:
                            # This logic will not work if a workflow needs to specify multiple GPUs of different types
                            # Right now this assumes all GPUs on the node are the same; we only look at the first available GPU
                            # and assume homogeneity
                            # This shouldn't cause issues unless a user has a very odd machine setup, which should be rare
                            if accelerator['kind'] == 'gpu':
                                # Grab detected GPUs
                                local_gpus: List[Optional[str]] = [accel['brand'] for accel in local_accelerators if accel['kind'] == 'gpu'] or [None]
                                # Tell singularity the GPU type
                                gpu_brand = accelerator.get('brand') or local_gpus[0]
                                if gpu_brand == 'nvidia':
                                    # Tell Singularity to expose nvidia GPUs
                                    extra_flags.add('--nv')
                                elif gpu_brand == 'amd':
                                    # Tell Singularity to expose ROCm GPUs
                                    extra_flags.add('--rocm')
                                else:
                                    raise RuntimeError('Cannot expose allocated accelerator %s to Singularity job', accelerator)

                    for flag in extra_flags:
                        # Put in all those flags
                        command_line.insert(subcommand_index + 1, flag)

                    logger.debug('Amended command line to: %s', command_line)

                    # Return the modified command line
                    return command_line

                # Apply the patch
                task_container._run_invocation = patched_run_invocation  # type: ignore

                singularity_original_prepare_mounts = task_container.prepare_mounts

                def patch_prepare_mounts_singularity() -> List[Tuple[str, str, bool]]:
                    """
                    Mount the mount points specified from the disk requirements.

                    The singularity and docker patch are separate as they have different function signatures
                    """
                    mounts: List[Tuple[str, str, bool]] = singularity_original_prepare_mounts()
                    # todo: support AWS EBS/Kubernetes persistent volumes
                    # this logic likely only works for local clusters as we don't deal with the size of each mount point
                    for mount_point, source_location in mount_mapping.items():
                        mounts.append((mount_point, source_location, True))
                    return mounts
                task_container.prepare_mounts = patch_prepare_mounts_singularity  # type: ignore[method-assign]
            elif isinstance(task_container, SwarmContainer):
                docker_original_prepare_mounts = task_container.prepare_mounts

                try:
                    # miniwdl depends on docker so this should be available but check just in case
                    import docker
                    # docker stubs are still WIP: https://github.com/docker/docker-py/issues/2796
                    from docker.types import Mount  # type: ignore[import-untyped]

                    def patch_prepare_mounts_docker(logger: logging.Logger) -> List[Mount]:
                        """
                        Same as the singularity patch but for docker
                        """
                        mounts: List[Mount] = docker_original_prepare_mounts(logger)
                        for mount_point, source_location in mount_mapping.items():
                            mounts.append(
                                Mount(
                                    mount_point.rstrip("/").replace("{{", '{{"{{"}}'),
                                    source_location.rstrip("/").replace("{{", '{{"{{"}}'),
                                    type="bind",
                                )
                            )
                        return mounts
                    task_container.prepare_mounts = patch_prepare_mounts_docker  # type: ignore[method-assign]
                except ImportError:
                    logger.warning("Docker package not installed. Unable to add mount points.")
            # Show the runtime info to the container
            task_container.process_runtime(miniwdl_logger, {binding.name: binding.value for binding in devirtualize_files(runtime_bindings, standard_library)})

            # Tell the container to take up all these files. It will assign
            # them all new paths in task_container.input_path_map which we can
            # read. We also get a task_container.host_path() to go the other way.
            add_paths(task_container, get_file_paths_in_bindings(bindings))
            # This maps from oustide container to inside container
            logger.debug("Using container path map: %s", task_container.input_path_map)

            # Replace everything with in-container paths for the command.
            # TODO: MiniWDL deals with directory paths specially here.
            def get_path_in_container(file: WDL.Value.File) -> Optional[WDL.Value.File]:
                if getattr(file, "nonexistent", False) is False:
                    return set_file_value(file, task_container.input_path_map[file.value])
            contained_bindings = map_over_files_in_bindings(bindings, get_path_in_container)

            # Make a new standard library for evaluating the command specifically, which only deals with in-container paths and out-of-container paths.
            command_wdl_options: WDLContext = self._wdl_options.copy()
            if workdir_in_container is not None:
                command_wdl_options["execution_dir"] = workdir_in_container
            command_library = ToilWDLStdLibTaskCommand(file_store, task_container, wdl_options=command_wdl_options)

            # Work out the command string, and unwrap it
            command_string: str = evaluate_named_expression(self._task, "command", WDL.Type.String(), remove_common_leading_whitespace(self._task.command), contained_bindings, command_library).coerce(WDL.Type.String()).value

            # Do any command injection we might need to do
            command_string = self.add_injections(command_string, task_container)

            # Grab the standard out and error paths. MyPy complains if we call
            # them because in the current MiniWDL version they are untyped.
            # TODO: MyPy will complain if we accomodate this and they later
            # become typed.
            host_stdout_txt: str = task_container.host_stdout_txt() #  type: ignore
            host_stderr_txt: str = task_container.host_stderr_txt() #  type: ignore

            if isinstance(task_container, SingularityContainer):
                # Before running the command, we need to make sure the container's
                # image is already pulled, so MiniWDL doesn't try and pull it.
                # MiniWDL only locks its cache directory within a process, and we
                # need to coordinate with other processes sharing the cache.
                with global_mutex(os.environ['MINIWDL__SINGULARITY__IMAGE_CACHE'], 'toil_miniwdl_sif_cache_mutex'):
                    # Also lock the Singularity layer cache in case it is shared with a different set of hosts
                    # TODO: Will these locks work well across machines???
                    with global_mutex(os.environ['SINGULARITY_CACHEDIR'], 'toil_singularity_cache_mutex'):
                        with ExitStack() as cleanup:
                            task_container._pull(miniwdl_logger, cleanup)

            # Log that we are about to run the command in the container
            logger.info('Executing command in %s: %s', task_container, command_string)

            # Now our inputs are all downloaded. Let debugging break in (after command is logged).
            # But we need to hint which host paths are meant to be which container paths
            host_and_job_paths: List[Tuple[str, str]] = [(k, v) for k, v in task_container.input_path_map.items()]
            self.files_downloaded_hook(host_and_job_paths)

            # TODO: Really we might want to set up a fake container working directory, to actually help the user.

            try:
                task_container.run(miniwdl_logger, command_string)
            except Exception:
                if os.path.exists(host_stderr_txt):
                    size = os.path.getsize(host_stderr_txt)
                    logger.error('Failed task left standard error at %s of %d bytes', host_stderr_txt, size)
                    if size > 0:
                        # Send the whole error stream.
                        file_store.log_user_stream(task_path + '.stderr', open(host_stderr_txt, 'rb'))
                        if logger.isEnabledFor(logging.DEBUG):
                            logger.debug("MiniWDL already logged standard error")
                        else:
                            # At debug level, MiniWDL itself logs command error lines.
                            # But otherwise we just dump into StatsAndLogging;
                            # we also want the messages in the job log that
                            # gets printed at the end of the workflow. So log
                            # the error log ourselves.
                            logger.error("====TASK ERROR LOG====")
                            for line in open(host_stderr_txt, 'r', errors="replace"):
                                logger.error("> %s", line.rstrip('\n'))
                            logger.error("====TASK ERROR LOG====")

                if os.path.exists(host_stdout_txt):
                    size = os.path.getsize(host_stdout_txt)
                    logger.info('Failed task left standard output at %s of %d bytes', host_stdout_txt, size)
                    if size > 0:
                        # Save the whole output stream.
                        # TODO: We can't tell if this was supposed to be
                        # captured. It might really be huge binary data.
                        file_store.log_user_stream(task_path + '.stdout', open(host_stdout_txt, 'rb'))

                # Keep crashing
                raise
        else:
            # We need to fake stdout and stderr, since nothing ran but the
            # standard library lets you grab them. TODO: Can these be None?
            host_stdout_txt = "/dev/null"
            host_stderr_txt = "/dev/null"

        # Evaluate all the outputs in their special library context
        # We need to evaluate globs and relative paths relative to the
        # container's workdir if any, but everything else doesn't need to seem
        # to run in the container; there's no way to go from
        # container-determined strings that are absolute paths to WDL File
        # objects, and like MiniWDL we can say we only support
        # working-directory-based relative paths for globs.
        output_wdl_options: WDLContext = self._wdl_options.copy()
        if workdir_in_container is not None:
            output_wdl_options["execution_dir"] = workdir_in_container
        outputs_library = ToilWDLStdLibTaskOutputs(file_store, host_stdout_txt, host_stderr_txt, task_container.input_path_map, wdl_options=output_wdl_options, share_files_with=standard_library)
        output_bindings = evaluate_decls_to_bindings(self._task.outputs, bindings, outputs_library, drop_missing_files=True)

        # Now we know if the standard output and error were sent somewhere by
        # the workflow. If not, we should report them to the leader.

        if not outputs_library.stderr_used() and os.path.exists(host_stderr_txt):
            size = os.path.getsize(host_stderr_txt)
            logger.info('Unused standard error at %s of %d bytes', host_stderr_txt, size)
            if size > 0:
                # Save the whole error stream because the workflow didn't capture it.
                file_store.log_user_stream(task_path + '.stderr', open(host_stderr_txt, 'rb'))

        if not outputs_library.stdout_used() and os.path.exists(host_stdout_txt):
            size = os.path.getsize(host_stdout_txt)
            logger.info('Unused standard output at %s of %d bytes', host_stdout_txt, size)
            if size > 0:
                # Save the whole output stream because the workflow didn't capture it.
                file_store.log_user_stream(task_path + '.stdout', open(host_stdout_txt, 'rb'))

        # Collect output messages from any code Toil injected into the task.
        self.handle_injection_messages(outputs_library)

        # Drop any files from the output which don't actually exist
        output_bindings = drop_missing_files(output_bindings, standard_library=outputs_library)
        for decl in self._task.outputs:
            if not decl.type.optional and output_bindings[decl.name].value is None:
                # todo: make recursive
                # We have an unacceptable null value. This can happen if a file
                # is missing but not optional. Don't let it out to annoy the
                # next task.
                raise WDL.Error.EvalError(decl, f"non-optional value {decl.name} = {decl.expr} is missing")

        # Upload any files in the outputs if not uploaded already. Accounts for
        # how relative paths may still need to be container-relative.
        output_bindings = virtualize_files(output_bindings, outputs_library)

        if self._cache_key is not None:
            # We might need to save to the execution cache
            output_bindings = fill_execution_cache(self._cache_key, output_bindings, file_store, self._wdl_options, miniwdl_logger=miniwdl_logger, miniwdl_config=miniwdl_config)

        # Do postprocessing steps to e.g. apply namespaces.
        output_bindings = self.postprocess(output_bindings)

        return output_bindings

class WDLWorkflowNodeJob(WDLBaseJob):
    """
    Job that evaluates a WDL workflow node.
    """

    def __init__(self, node: WDL.Tree.WorkflowNode, prev_node_results: Sequence[Promised[WDLBindings]], wdl_options: WDLContext, **kwargs: Any) -> None:
        """
        Make a new job to run a workflow node to completion.
        """
        super().__init__(unitName=node.workflow_node_id, displayName=node.workflow_node_id, wdl_options=wdl_options, **kwargs)

        self._node = node
        self._prev_node_results = prev_node_results

        if isinstance(self._node, WDL.Tree.Call):
            logger.debug("Preparing job for call node %s", self._node.workflow_node_id)

    @report_wdl_errors("run workflow node")
    def run(self, file_store: AbstractFileStore) -> Promised[WDLBindings]:
        """
        Actually execute the workflow node.
        """
        super().run(file_store)
        logger.info("Running node %s", self._node.workflow_node_id)

        # Combine the bindings we get from previous jobs
        incoming_bindings = combine_bindings(unwrap_all(self._prev_node_results))
        # Set up the WDL standard library
        standard_library = ToilWDLStdLibWorkflow(file_store, self._wdl_options)

        if isinstance(self._node, WDL.Tree.Decl):
            # This is a variable assignment
            logger.info('Setting %s to %s', self._node.name, self._node.expr)
            value = evaluate_decl(self._node, incoming_bindings, standard_library)
            bindings = incoming_bindings.bind(self._node.name, value)
            return self.postprocess(bindings)
        elif isinstance(self._node, WDL.Tree.Call):
            # This is a call of a task or workflow

            # Fetch all the inputs we are passing and bind them.
            # The call is only allowed to use these.
            logger.debug("Evaluating step inputs")
            if self._node.callee is None:
                # This should never be None, but mypy gets unhappy and this is better than an assert
                inputs_mapping = None
            else:
                inputs_mapping = {e.name: e.type for e in self._node.callee.inputs or []}
            input_bindings = evaluate_call_inputs(self._node, self._node.inputs, incoming_bindings, standard_library, inputs_mapping)

            # Bindings may also be added in from the enclosing workflow inputs
            # TODO: this is letting us also inject them from the workflow body.
            # TODO: Can this result in picking up non-namespaced values that
            # aren't meant to be inputs, by not changing their names?
            passed_down_bindings = incoming_bindings.enter_namespace(self._node.name)
            task_path = self._wdl_options.get("task_path")
            namespace = self._wdl_options.get("namespace")
            wdl_options = self._wdl_options.copy()
            wdl_options["task_path"] = f'{task_path}.{self._node.name}'
            wdl_options["namespace"] = f'{namespace}.{self._node.name}'

            if isinstance(self._node.callee, WDL.Tree.Workflow):
                # This is a call of a workflow
                subjob: WDLBaseJob = WDLWorkflowJob(self._node.callee, [input_bindings, passed_down_bindings], self._node.callee_id, wdl_options=wdl_options, local=True)
                self.addChild(subjob)
            elif isinstance(self._node.callee, WDL.Tree.Task):
                # This is a call of a task
                subjob = WDLTaskWrapperJob(self._node.callee, [input_bindings, passed_down_bindings], self._node.callee_id, wdl_options=wdl_options, local=True)
                self.addChild(subjob)
            else:
                raise WDL.Error.InvalidType(self._node, "Cannot call a " + str(type(self._node.callee)))

            # We need to agregate outputs namespaced with our node name, and existing bindings
            subjob.then_namespace(self._node.name)
            subjob.then_overlay(incoming_bindings)
            self.defer_postprocessing(subjob)
            return subjob.rv()
        elif isinstance(self._node, WDL.Tree.Scatter):
            subjob = WDLScatterJob(self._node, [incoming_bindings], wdl_options=self._wdl_options, local=True)
            self.addChild(subjob)
            # Scatters don't really make a namespace, just kind of a scope?
            # TODO: Let stuff leave scope!
            self.defer_postprocessing(subjob)
            return subjob.rv()
        elif isinstance(self._node, WDL.Tree.Conditional):
            subjob = WDLConditionalJob(self._node, [incoming_bindings], wdl_options=self._wdl_options, local=True)
            self.addChild(subjob)
            # Conditionals don't really make a namespace, just kind of a scope?
            # TODO: Let stuff leave scope!
            self.defer_postprocessing(subjob)
            return subjob.rv()
        else:
            raise WDL.Error.InvalidType(self._node, "Unimplemented WorkflowNode: " + str(type(self._node)))

class WDLWorkflowNodeListJob(WDLBaseJob):
    """
    Job that evaluates a list of WDL workflow nodes, which are in the same
    scope and in a topological dependency order, and which do not call out to any other
    workflows or tasks or sections.
    """

    def __init__(self, nodes: List[WDL.Tree.WorkflowNode], prev_node_results: Sequence[Promised[WDLBindings]], wdl_options: WDLContext, **kwargs: Any) -> None:
        """
        Make a new job to run a list of workflow nodes to completion.
        """
        super().__init__(unitName=nodes[0].workflow_node_id + '+', displayName=nodes[0].workflow_node_id + '+', wdl_options=wdl_options, **kwargs)

        self._nodes = nodes
        self._prev_node_results = prev_node_results

        for n in self._nodes:
            if isinstance(n, (WDL.Tree.Call, WDL.Tree.Scatter, WDL.Tree.Conditional)):
                raise RuntimeError("Node cannot be evaluated with other nodes: " + str(n))

    @report_wdl_errors("run workflow node list")
    def run(self, file_store: AbstractFileStore) -> Promised[WDLBindings]:
        """
        Actually execute the workflow nodes.
        """
        super().run(file_store)

        # Combine the bindings we get from previous jobs
        current_bindings = combine_bindings(unwrap_all(self._prev_node_results))
        # Set up the WDL standard library
        standard_library = ToilWDLStdLibWorkflow(file_store, self._wdl_options)

        for node in self._nodes:
            if isinstance(node, WDL.Tree.Decl):
                # This is a variable assignment
                logger.info('Setting %s to %s', node.name, node.expr)
                value = evaluate_decl(node, current_bindings, standard_library)
                current_bindings = current_bindings.bind(node.name, value)
            else:
                raise WDL.Error.InvalidType(node, "Unimplemented WorkflowNode: " + str(type(node)))

        return self.postprocess(current_bindings)


class WDLCombineBindingsJob(WDLBaseJob):
    """
    Job that collects the results from WDL workflow nodes and combines their
    environment changes.
    """

    def __init__(self, prev_node_results: Sequence[Promised[WDLBindings]], **kwargs: Any) -> None:
        """
        Make a new job to combine the results of previous jobs.

        If underlay is set, those bindings will be injected to be overridden by other bindings.

        If remove is set, bindings there will be subtracted out of the result.
        """
        super().__init__(**kwargs)

        self._prev_node_results = prev_node_results

    @report_wdl_errors("combine bindings")
    def run(self, file_store: AbstractFileStore) -> WDLBindings:
        """
        Aggregate incoming results.
        """
        super().run(file_store)
        combined = combine_bindings(unwrap_all(self._prev_node_results))

        # Set up the WDL standard library
        standard_library = ToilWDLStdLibBase(file_store, self._wdl_options)

        # Make sure to run the universal postprocessing steps
        return self.postprocess(combined)

class WDLWorkflowGraph:
    """
    Represents a graph of WDL WorkflowNodes.

    Operates at a certain level of instantiation (i.e. sub-sections are
    represented by single nodes).

    Assumes all relevant nodes are provided; dependencies outside the provided
    nodes are assumed to be satisfied already.
    """

    def __init__(self, nodes: Sequence[WDL.Tree.WorkflowNode]) -> None:
        """
        Make a graph for analyzing a set of workflow nodes.
        """

        # For Gather nodes, the Toil interpreter handles them as part of their
        # associated section. So make a map from gather ID to the section node
        # ID.
        self._gather_to_section: Dict[str, str] = {}
        for node in nodes:
            if isinstance(node, WDL.Tree.WorkflowSection):
                for gather_node in node.gathers.values():
                    self._gather_to_section[gather_node.workflow_node_id] = node.workflow_node_id

        # Store all the nodes by ID, except the gathers which we elide.
        self._nodes: Dict[str, WDL.Tree.WorkflowNode] = {node.workflow_node_id: node for node in nodes if not isinstance(node, WDL.Tree.Gather)}

    def real_id(self, node_id: str) -> str:
        """
        Map multiple IDs for what we consider the same node to one ID.

        This elides/resolves gathers.
        """
        return self._gather_to_section.get(node_id, node_id)

    def is_decl(self, node_id: str) -> bool:
        """
        Return True if a node represents a WDL declaration, and false
        otherwise.
        """
        return isinstance(self.get(node_id), WDL.Tree.Decl)

    def get(self, node_id: str) -> WDL.Tree.WorkflowNode:
        """
        Get a node by ID.
        """
        return self._nodes[self.real_id(node_id)]

    def get_dependencies(self, node_id: str) -> Set[str]:
        """
        Get all the nodes that a node depends on, recursively (into the node if
        it has a body) but not transitively.

        Produces dependencies after resolving gathers and internal-to-section
        dependencies, on nodes that are also in this graph.
        """

        # We need to make sure to bubble up dependencies from inside sections.
        # A conditional might only appear to depend on the variables in the
        # conditional expression, but its body can depend on other stuff, and
        # we need to make sure that that stuff has finished and updated the
        # environment before the conditional body runs. TODO: This is because
        # Toil can't go and get and add successors to the relevant jobs later,
        # while MiniWDL's engine apparently can. This ends up reducing
        # parallelism more than would strictly be necessary; nothing in the
        # conditional can start until the dependencies of everything in the
        # conditional are ready.

        dependencies = set()

        node = self.get(node_id)
        for dependency in recursive_dependencies(node):
            real_dependency = self.real_id(dependency)
            if real_dependency in self._nodes:
                dependencies.add(real_dependency)

        return dependencies

    def get_transitive_dependencies(self, node_id: str) -> Set[str]:
        """
        Get all the nodes that a node depends on, transitively.
        """

        dependencies: Set[str] = set()
        visited: Set[str] = set()
        queue = [node_id]

        while len(queue) > 0:
            # Grab the enxt thing off the queue
            here = queue[-1]
            queue.pop()
            if here in visited:
                # Skip if we got it already
                continue
            # Mark it got
            visited.add(here)
            # Get all its dependencies
            here_deps = self.get_dependencies(here)
            dependencies |= here_deps
            for dep in here_deps:
                if dep not in visited:
                    # And queue all the ones we haven't visited.
                    queue.append(dep)

        return dependencies

    def topological_order(self) -> List[str]:
        """
        Get a topological order of the nodes, based on their dependencies.
        """

        sorter : TopologicalSorter[str] = TopologicalSorter()
        for node_id in self._nodes.keys():
            # Add all the edges
            sorter.add(node_id, *self.get_dependencies(node_id))
        return list(sorter.static_order())

    def leaves(self) -> List[str]:
        """
        Get all the workflow node IDs that have no dependents in the graph.
        """

        leaves = set(self._nodes.keys())
        for node_id in self._nodes.keys():
            for dependency in self.get_dependencies(node_id):
                if dependency in leaves:
                    # Mark everything depended on as not a leaf
                    leaves.remove(dependency)
        return list(leaves)


class WDLSectionJob(WDLBaseJob):
    """
    Job that can create more graph for a section of the workflow.
    """

    def __init__(self, wdl_options: WDLContext, **kwargs: Any) -> None:
        """
        Make a WDLSectionJob where the interior runs in the given namespace,
        starting with the root workflow.
        """
        super().__init__(wdl_options=wdl_options, **kwargs)

    @staticmethod
    def coalesce_nodes(order: List[str], section_graph: WDLWorkflowGraph) -> List[List[str]]:
        """
        Given a topological order of WDL workflow node IDs, produce a list of
        lists of IDs, still in topological order, where each list of IDs can be
        run under a single Toil job.
        """

        # All the buckets of merged nodes
        to_return: List[List[str]] = []
        # The nodes we are currently merging, in topological order
        current_bucket: List[str] = []
        # All the non-decl transitive dependencies of nodes in the bucket
        current_bucket_dependencies: Set[str] = set()

        for next_id in order:
            # Consider adding each node to the bucket
            # Get all the dependencies on things that aren't decls.
            next_dependencies = {dep for dep in section_graph.get_transitive_dependencies(next_id) if not section_graph.is_decl(dep)}
            if len(current_bucket) == 0:
                # This is the first thing for the bucket
                current_bucket.append(next_id)
                current_bucket_dependencies |= next_dependencies
            else:
                # Get a node already in the bucket
                current_id = current_bucket[0]

                if not section_graph.is_decl(current_id) or not section_graph.is_decl(next_id):
                    # We can only combine decls with decls, so we can't go in
                    # the bucket.

                    # Finish the bucket.
                    to_return.append(current_bucket)
                    # Start a new one with this next node
                    current_bucket = [next_id]
                    current_bucket_dependencies = next_dependencies
                else:
                    # We have a decl in the bucket and a decl we could maybe
                    # add. We know they are part of the same section, so we
                    # aren't jumping in and out of conditionals or scatters.

                    # We are going in a topological order, so we know the
                    # bucket can't depend on the new node.

                    if next_dependencies == current_bucket_dependencies:
                        # We can add this node without adding more dependencies on non-decls on either side.
                        # Nothing in the bucket can be in the dependency set because the bucket is only decls.
                        # Put it in
                        current_bucket.append(next_id)
                        # TODO: With this condition, this is redundant.
                        current_bucket_dependencies |= next_dependencies
                    else:
                        # Finish the bucket.
                        to_return.append(current_bucket)
                        # Start a new one with this next node
                        current_bucket = [next_id]
                        current_bucket_dependencies = next_dependencies

        if len(current_bucket) > 0:
            # Now finish the last bucket
            to_return.append(current_bucket)

        return to_return



    def create_subgraph(self, nodes: Sequence[WDL.Tree.WorkflowNode], gather_nodes: Sequence[WDL.Tree.Gather], environment: WDLBindings, local_environment: Optional[WDLBindings] = None, subscript: Optional[int] = None) -> WDLBaseJob:
        """
        Make a Toil job to evaluate a subgraph inside a workflow or workflow
        section.

        :returns: a child Job that will return the aggregated environment
                  after running all the things in the section.

        :param gather_nodes: Names exposed by these will always be defined
               with something, even if the code that defines them does
               not actually run.
        :param environment: Bindings in this environment will be used
               to evaluate the subgraph and will be passed through.
        :param local_environment: Bindings in this environment will be
               used to evaluate the subgraph but will go out of scope
               at the end of the section.
        :param subscript: If the subgraph is being evaluated multiple times,
               this should be a disambiguating integer for logging.
        """

        # Work out what to call what we are working on
        task_path = self._wdl_options["task_path"]
        if subscript is not None:
            # We need to include a scatter loop number.
            task_path += f'.{subscript}'

        if local_environment is not None:
            # Bring local environment into scope
            environment = combine_bindings([environment, local_environment])

        # Make a graph of all the nodes at this level
        section_graph = WDLWorkflowGraph(nodes)

        # To make Toil jobs, we need all the jobs they depend on made so we can
        # call .rv(). So we need to solve the workflow DAG ourselves to set it up
        # properly.

        # When a WDL node depends on another, we need to be able to find the Toil job we need an rv from.
        wdl_id_to_toil_job: Dict[str, WDLBaseJob] = {}
        # We need the set of Toil jobs not depended on so we can wire them up to the sink.
        # This maps from Toil job store ID to job.
        toil_leaves: Dict[Union[str, TemporaryID], WDLBaseJob] = {}

        def get_job_set_any(wdl_ids: Set[str]) -> List[WDLBaseJob]:
            """
            Get the distinct Toil jobs executing any of the given WDL nodes.
            """
            job_ids = set()
            jobs = []
            for job in (wdl_id_to_toil_job[wdl_id] for wdl_id in wdl_ids):
                # For each job that is registered under any of these WDL IDs
                if job.jobStoreID not in job_ids:
                    # If we haven't taken it already, take it
                    job_ids.add(job.jobStoreID)
                    jobs.append(job)
            return jobs

        creation_order = section_graph.topological_order()
        logger.debug('Creation order: %s', creation_order)

        # Now we want to organize the linear list of nodes into collections of nodes that can be in the same Toil job.
        creation_jobs = self.coalesce_nodes(creation_order, section_graph)
        logger.debug('Creation jobs: %s', creation_jobs)

        for node_ids in creation_jobs:
            logger.debug('Make Toil job for %s', node_ids)
            # Collect the return values from previous jobs. Some nodes may have been inputs, without jobs.
            # Don't inlude stuff in the current batch.
            prev_node_ids = {prev_node_id for node_id in node_ids for prev_node_id in section_graph.get_dependencies(node_id) if prev_node_id not in node_ids}


            # Get the Toil jobs we depend on
            prev_jobs = get_job_set_any(prev_node_ids)
            for prev_job in prev_jobs:
                if prev_job.jobStoreID in toil_leaves:
                    # Mark them all as depended on
                    del toil_leaves[prev_job.jobStoreID]

            # Get their return values to feed into the new job
            rvs: List[Union[WDLBindings, Promise]] = [prev_job.rv() for prev_job in prev_jobs]
            # We also need access to section-level bindings like inputs
            rvs.append(environment)

            if len(node_ids) == 1:
                # Make a one-node job
                job: WDLBaseJob = WDLWorkflowNodeJob(section_graph.get(node_ids[0]), rvs, wdl_options=self._wdl_options, local=True)
            else:
                # Make a multi-node job
                job = WDLWorkflowNodeListJob([section_graph.get(node_id) for node_id in node_ids], rvs, wdl_options=self._wdl_options, local=True)
            for prev_job in prev_jobs:
                # Connect up the happens-after relationships to make sure the
                # return values are available.
                # We have a graph that only needs one kind of happens-after
                # relationship, so we always use follow-ons.
                prev_job.addFollowOn(job)

            if len(prev_jobs) == 0:
                # Nothing came before this job, so connect it to the workflow.
                self.addChild(job)

            for node_id in node_ids:
                # Save the job for everything it executes
                wdl_id_to_toil_job[node_id] = job

            # It isn't depended on yet
            toil_leaves[job.jobStoreID] = job

        if len(toil_leaves) == 1:
            # There's one final node so we can just tack postprocessing onto that.
            sink: WDLBaseJob = next(iter(toil_leaves.values()))
        else:
            # We need to bring together with a new sink
            # Make the sink job to collect all their results.
            leaf_rvs: List[Union[WDLBindings, Promise]] = [leaf_job.rv() for leaf_job in toil_leaves.values()]
            # Make sure to also send the section-level bindings
            leaf_rvs.append(environment)
            # And to fill in bindings from code not executed in this instantiation
            # with Null, and filter out stuff that should leave scope.
            sink = WDLCombineBindingsJob(leaf_rvs, wdl_options=self._wdl_options, local=True)
            # It runs inside us
            self.addChild(sink)
            for leaf_job in toil_leaves.values():
                # And after all the leaf jobs.
                leaf_job.addFollowOn(sink)

        logger.debug("Sink job is: %s", sink)


        # Apply the final postprocessing for leaving the section.
        sink.then_underlay(self.make_gather_bindings(gather_nodes, WDL.Value.Null()))
        if local_environment is not None:
            sink.then_remove(local_environment)

        return sink

    def make_gather_bindings(self, gathers: Sequence[WDL.Tree.Gather], undefined: WDL.Value.Base) -> WDLBindings:
        """
        Given a collection of Gathers, create bindings from every identifier
        gathered, to the given "undefined" placeholder (which would be Null for
        a single execution of the body, or an empty array for a completely
        unexecuted scatter).

        These bindings can be overlaid with bindings from the actual execution,
        so that references to names defined in unexecuted code get a proper
        default undefined value, and not a KeyError at runtime.

        The information to do this comes from MiniWDL's "gathers" system:
        <https://miniwdl.readthedocs.io/en/latest/WDL.html#WDL.Tree.WorkflowSection.gathers>

        TODO: This approach will scale O(n^2) when run on n nested
        conditionals, because generating these bindings for the outer
        conditional will visit all the bindings from the inner ones.
        """

        # We can just directly compose our bindings.
        new_bindings: WDLBindings = WDL.Env.Bindings()

        for gather_node in gathers:
            bindings_source = gather_node.final_referee
            # Since there's no namespacing to be done at intermediate Gather
            # nodes (we can't refer via a gather referee chain to the inside of
            # a Call), we can just jump to the end here.
            bindings_source = gather_node.final_referee
            if isinstance(bindings_source, WDL.Tree.Decl):
                # Bind the decl's name
                new_bindings = new_bindings.bind(bindings_source.name, undefined)
            elif isinstance(bindings_source, WDL.Tree.Call):
                # Bind each of the call's outputs, namespaced with the call.
                # The call already has a bindings for these to expressions.
                for call_binding in bindings_source.effective_outputs:
                    # TODO: We could try and map here instead
                    new_bindings = new_bindings.bind(call_binding.name, undefined)
            else:
                # Either something unrecognized or final_referee lied and gave us a Gather.
                raise TypeError(f"Cannot generate bindings for a gather over a {type(bindings_source)}")

        return new_bindings

class WDLScatterJob(WDLSectionJob):
    """
    Job that evaluates a scatter in a WDL workflow. Runs the body for each
    value in an array, and makes arrays of the new bindings created in each
    instance of the body. If an instance of the body doesn't create a binding,
    it gets a null value in the corresponding array.
    """
    def __init__(self, scatter: WDL.Tree.Scatter, prev_node_results: Sequence[Promised[WDLBindings]], wdl_options: WDLContext, **kwargs: Any) -> None:
        """
        Create a subtree that will run a WDL scatter. The scatter itself and the contents live in the given namespace.
        """
        super().__init__(**kwargs, unitName=scatter.workflow_node_id, displayName=scatter.workflow_node_id, wdl_options=wdl_options)

        # Because we need to return the return value of the workflow, we need
        # to return a Toil promise for the last/sink job in the workflow's
        # graph. But we can't save either a job that takes promises, or a
        # promise, in ourselves, because of the way that Toil resolves promises
        # at deserialization. So we need to do the actual building-out of the
        # workflow in run().

        logger.info("Preparing to run scatter on %s", scatter.variable)

        self._scatter = scatter
        self._prev_node_results = prev_node_results

    @report_wdl_errors("run scatter")
    def run(self, file_store: AbstractFileStore) -> Promised[WDLBindings]:
        """
        Run the scatter.
        """
        super().run(file_store)

        logger.info("Running scatter on %s", self._scatter.variable)

        # Combine the bindings we get from previous jobs.
        # For a task we only see the inside-the-task namespace.
        bindings = combine_bindings(unwrap_all(self._prev_node_results))
        # Set up the WDL standard library
        standard_library = ToilWDLStdLibBase(file_store, self._wdl_options)

        # Get what to scatter over
        try:
            scatter_value = evaluate_named_expression(self._scatter, self._scatter.variable, None, self._scatter.expr, bindings, standard_library)
        finally:
            # Report all files are downloaded now that all expressions are evaluated.
            self.files_downloaded_hook([(p, p) for p in standard_library.get_local_paths()])

        if not isinstance(scatter_value, WDL.Value.Array):
            raise RuntimeError("The returned value from a scatter is not an Array type.")

        scatter_jobs = []
        for subscript, item in enumerate(scatter_value.value):
            # Make an instantiation of our subgraph for each possible value of
            # the variable. Make sure the variable is bound only for the
            # duration of the body.
            local_bindings: WDLBindings = WDL.Env.Bindings()
            local_bindings = local_bindings.bind(self._scatter.variable, item)
            # TODO: We need to turn values() into a list because MyPy seems to
            # think a dict_values isn't a Sequence. This is a waste of time to
            # appease MyPy but probably better than a cast?
            scatter_jobs.append(self.create_subgraph(self._scatter.body, list(self._scatter.gathers.values()), bindings, local_bindings, subscript=subscript))

        if len(scatter_jobs) == 0:
            # No scattering is needed. We just need to bind all the names.

            logger.info("No scattering is needed. Binding all scatter results to [].")

            # Define the value that should be seen for a name bound in the scatter
            # if nothing in the scatter actually runs. This should be some kind of
            # empty array.
            empty_array = WDL.Value.Array(WDL.Type.Any(optional=True, null=True), [])
            return self.make_gather_bindings(list(self._scatter.gathers.values()), empty_array)

        # Otherwise we actually have some scatter jobs.

        # Make a job at the end to aggregate.
        # Turn all the bindings created inside the scatter bodies into arrays
        # of maybe-optional values. Each body execution will define names it
        # doesn't make as nulls, so we don't have to worry about
        # totally-missing names.
        gather_job = WDLArrayBindingsJob([j.rv() for j in scatter_jobs], bindings, wdl_options=self._wdl_options)
        self.addChild(gather_job)
        for j in scatter_jobs:
            j.addFollowOn(gather_job)
        self.defer_postprocessing(gather_job)
        return gather_job.rv()

class WDLArrayBindingsJob(WDLBaseJob):
    """
    Job that takes all new bindings created in an array of input environments,
    relative to a base environment, and produces bindings where each new
    binding name is bound to an array of the values in all the input
    environments.

    Useful for producing the results of a scatter.
    """

    def __init__(self, input_bindings: Sequence[Promised[WDLBindings]], base_bindings: WDLBindings, **kwargs: Any) -> None:
        """
        Make a new job to array-ify the given input bindings.

        :param input_bindings: bindings visible to each evaluated iteration.
        :param base_bindings: bindings visible to *all* evaluated iterations,
               which should be constant across all of them and not made into
               arrays but instead passed through unchanged.
        """
        super().__init__(**kwargs)

        self._input_bindings = input_bindings
        self._base_bindings = base_bindings

    @report_wdl_errors("create array bindings")
    def run(self, file_store: AbstractFileStore) -> WDLBindings:
        """
        Actually produce the array-ified bindings now that promised values are available.
        """
        super().run(file_store)

        # Subtract base bindings to get just the new bindings created in each input
        new_bindings = [env.subtract(self._base_bindings) for env in unwrap_all(self._input_bindings)]
        # Make a set of all the new names.
        # TODO: They ought to maybe have types? Spec just says "any scalar
        # outputs of these tasks is now an array", with no hint on what to do
        # if some tasks output nothing, some tasks output things of
        # incompatible types, etc.
        new_names = {b.name for env in new_bindings for b in env}

        result = self._base_bindings
        for name in new_names:
            # Determine the set of all types bound to the name, or None if a result is null.
            # Problem: the WDL type types are not hashable, so we need to do bad N^2 deduplication
            observed_types = []
            for env in new_bindings:
                binding_type = env.resolve(name).type if env.has_binding(name) else WDL.Type.Any()
                if binding_type not in observed_types:
                    observed_types.append(binding_type)
            # Get the supertype of those types
            supertype: WDL.Type.Base = get_supertype(observed_types)
            # Bind an array of the values
            # TODO: We should be able to assume the binding is always there if this is a scatter, because we create and underlay bindings based on the gathers.
            result = result.bind(name, WDL.Value.Array(supertype, [env.resolve(name) if env.has_binding(name) else WDL.Value.Null() for env in new_bindings]))

        # Base bindings are already included so return the result
        return self.postprocess(result)

class WDLConditionalJob(WDLSectionJob):
    """
    Job that evaluates a conditional in a WDL workflow.
    """
    def __init__(self, conditional: WDL.Tree.Conditional, prev_node_results: Sequence[Promised[WDLBindings]], wdl_options: WDLContext, **kwargs: Any) -> None:
        """
        Create a subtree that will run a WDL conditional. The conditional itself and its contents live in the given namespace.
        """
        super().__init__(**kwargs, unitName=conditional.workflow_node_id, displayName=conditional.workflow_node_id, wdl_options=wdl_options)

        # Once again we need to ship the whole body template to be instantiated
        # into Toil jobs only if it will actually run.

        logger.info("Preparing to run conditional on %s", conditional.expr)

        self._conditional = conditional
        self._prev_node_results = prev_node_results

    @report_wdl_errors("run conditional")
    def run(self, file_store: AbstractFileStore) -> Promised[WDLBindings]:
        """
        Run the conditional.
        """
        super().run(file_store)

        logger.info("Checking condition for %s: %s", self._conditional.workflow_node_id, self._conditional.expr)

        # Combine the bindings we get from previous jobs.
        # For a task we only see the insode-the-task namespace.
        bindings = combine_bindings(unwrap_all(self._prev_node_results))
        # Set up the WDL standard library
        standard_library = ToilWDLStdLibBase(file_store, self._wdl_options)

        # Get the expression value. Fake a name.
        try:
            expr_value = evaluate_named_expression(self._conditional, "<conditional expression>", WDL.Type.Boolean(), self._conditional.expr, bindings, standard_library)
        finally:
            # Report all files are downloaded now that all expressions are evaluated.
            self.files_downloaded_hook([(p, p) for p in standard_library.get_local_paths()])

        if expr_value.value:
            # Evaluated to true!
            logger.info('Condition is true')
            # Run the body and return its effects
            body_job = self.create_subgraph(self._conditional.body, list(self._conditional.gathers.values()), bindings)
            self.defer_postprocessing(body_job)
            return body_job.rv()
        else:
            logger.info('Condition is false')
            # Return the input bindings and null bindings for all our gathers.
            # Should not collide at all.
            gather_bindings = self.make_gather_bindings(list(self._conditional.gathers.values()), WDL.Value.Null())
            return self.postprocess(combine_bindings([bindings, gather_bindings]))

class WDLWorkflowJob(WDLSectionJob):
    """
    Job that evaluates an entire WDL workflow.
    """

    def __init__(self, workflow: WDL.Tree.Workflow, prev_node_results: Sequence[Promised[WDLBindings]], workflow_id: List[str], wdl_options: WDLContext, **kwargs: Any) -> None:
        """
        Create a subtree that will run a WDL workflow. The job returns the
        return value of the workflow.

        :param namespace: the namespace that the workflow's *contents* will be
               in. Caller has already added the workflow's own name.
        """
        super().__init__(wdl_options=wdl_options, **kwargs)

        # Because we need to return the return value of the workflow, we need
        # to return a Toil promise for the last/sink job in the workflow's
        # graph. But we can't save either a job that takes promises, or a
        # promise, in ourselves, because of the way that Toil resolves promises
        # at deserialization. So we need to do the actual building-out of the
        # workflow in run().

        logger.debug("Preparing to run workflow %s", workflow.name)

        self._workflow = workflow
        self._prev_node_results = prev_node_results
        self._workflow_id = workflow_id

    @report_wdl_errors("run workflow")
    def run(self, file_store: AbstractFileStore) -> Promised[WDLBindings]:
        """
        Run the workflow. Return the result of the workflow.
        """
        super().run(file_store)

        logger.info("Running workflow %s (%s) called as %s", self._workflow.name, self._workflow_id, self._wdl_options["namespace"])

        # Combine the bindings we get from previous jobs.
        bindings = combine_bindings(unwrap_all(self._prev_node_results))

        # At this point we have what MiniWDL would call the "inputs" to the
        # call (i.e. what you would put in a JSON file, without any defaulted
        # or calculated inputs filled in).
        cached_result, cache_key = poll_execution_cache(self._workflow, bindings)
        if cached_result is not None:
            return self.postprocess(virtualize_files(cached_result, standard_library, enforce_existence=False))

        # Set up the WDL standard library
        standard_library = ToilWDLStdLibWorkflow(file_store, self._wdl_options)

        if self._workflow.inputs:
            try:
                bindings = evaluate_decls_to_bindings(self._workflow.inputs, bindings, standard_library, include_previous=True)
            finally:
                # Report all files are downloaded now that all expressions are evaluated.
                self.files_downloaded_hook([(p, p) for p in standard_library.get_local_paths()])

        bindings = virtualize_files(bindings, standard_library, enforce_existence=False)
        # Make jobs to run all the parts of the workflow
        sink = self.create_subgraph(self._workflow.body, [], bindings)

        # To support the all call outputs feature, run an outputs job even if
        # we have a declared but empty outputs section.
        outputs_job = WDLOutputsJob(
            self._workflow,
            sink.rv(),
            cache_key=cache_key,
            wdl_options=self._wdl_options,
            local=True
        )
        sink.addFollowOn(outputs_job)
        # Caller is responsible for making sure namespaces are applied
        self.defer_postprocessing(outputs_job)
        return outputs_job.rv()

class WDLOutputsJob(WDLBaseJob):
    """
    Job which evaluates an outputs section for a workflow.

    Returns an environment with just the outputs bound, in no namespace.
    """
    def __init__(
        self, 
        workflow: WDL.Tree.Workflow, 
        bindings: Promised[WDLBindings],
        cache_key: Optional[str] = None,
        wdl_options: WDLContext, 
        **kwargs: Any
    ):
        """
        Make a new WDLWorkflowOutputsJob for the given workflow, with the given set of bindings after its body runs.

        :param cache_key: If set and storing into the call cache is on, will
               cache the workflow execution result under the given key in a
               MiniWDL-compatible way.
        """
        super().__init__(wdl_options=wdl_options, **kwargs)

        self._bindings = bindings
        self._workflow = workflow
        self._cache_key = cache_key

    @report_wdl_errors("evaluate outputs")
    def run(self, file_store: AbstractFileStore) -> WDLBindings:
        """
        Make bindings for the outputs.
        """
        super().run(file_store)

        # Evaluate all output expressions in the normal, non-task-outputs library context
        standard_library = ToilWDLStdLibBase(file_store, self._wdl_options)

        try:
            if self._workflow.outputs is not None:
                # Output section is declared and is nonempty, so evaluate normally

                # Combine the bindings from the previous job
                output_bindings = evaluate_decls_to_bindings(self._workflow.outputs, unwrap(self._bindings), standard_library)
            else:
                # If no output section is present, start with an empty bindings
                output_bindings = WDL.Env.Bindings()

            if self._workflow.outputs is None or self._wdl_options.get("all_call_outputs", False):
                # The output section is not declared, or we want to keep task outputs anyway.

                # Get all task outputs and return that
                # First get all task output names
                output_set = set()
                # We need to recurse down through scatters and conditionals to find all the task names.
                # The output variable names won't involve the scatters or conditionals as components.
                stack = list(self._workflow.body)
                while stack != []:
                    node = stack.pop()
                    if isinstance(node, WDL.Tree.Call):
                        # For calls, promote all output names to workflow output names
                        # TODO: Does effective_outputs already have the right
                        # stuff for calls to workflows that themselves lack
                        # output sections? If so, can't we just use that for
                        # *this* workflow?
                        for type_binding in node.effective_outputs:
                            output_set.add(type_binding.name)
                    elif isinstance(node, WDL.Tree.Scatter) or isinstance(node, WDL.Tree.Conditional):
                        # For scatters and conditionals, recurse looking for calls.
                        for subnode in node.body:
                            stack.append(subnode)
                # Collect all bindings that are task outputs
                for binding in unwrap(self._bindings):
                    if binding.name in output_set:
                        # The bindings will already be namespaced with the task namespaces
                        output_bindings = output_bindings.bind(binding.name, binding.value)
            else:
                # Output section is declared and is nonempty, so evaluate normally

                # Combine the bindings from the previous job
                output_bindings = evaluate_decls_to_bindings(self._workflow.outputs, unwrap(self._bindings), standard_library, drop_missing_files=True)
        finally:
            # We don't actually know when all our files are downloaded since
            # anything we evaluate might devirtualize inside any expression.
            # But we definitely know they're done being downloaded if we throw
            # an error or if we finish, so hook in now and let the debugging
            # logic stop the worker before any error does.
            #
            # Make sure to feed in all the paths we devirtualized as if they
            # were mounted into a container at their actual paths.
            self.files_downloaded_hook([(p, p) for p in standard_library.get_local_paths()])

        # Null nonexistent optional values and error on the rest
        output_bindings = drop_missing_files(output_bindings, standard_library=standard_library)

        if self._cache_key is not None:
            output_bindings = fill_execution_cache(self._cache_key, output_bindings, file_store, self._wdl_options)

        return self.postprocess(output_bindings)

class WDLStartJob(WDLSectionJob):
    """
    Job that evaluates an entire WDL workflow, and returns the workflow outputs
    namespaced with the workflow name. Inputs may or may not be namespaced with
    the workflow name; both forms are accepted.
    """

    def __init__(self, target: Union[WDL.Tree.Workflow, WDL.Tree.Task], inputs: WDLBindings, wdl_options: WDLContext, **kwargs: Any) -> None:
        """
        Create a subtree to run the workflow and namespace the outputs.
        """

        # The root workflow names the root namespace and task path.
        super().__init__(wdl_options=wdl_options, **kwargs)
        self._target = target
        self._inputs = inputs

    @report_wdl_errors("run root job")
    def run(self, file_store: AbstractFileStore) -> Promised[WDLBindings]:
        """
        Actually build the subgraph.
        """
        super().run(file_store)
        if isinstance(self._target, WDL.Tree.Workflow):
            # Create a workflow job. We rely in this to handle entering the input
            # namespace if needed, or handling free-floating inputs.
            job: WDLBaseJob = WDLWorkflowJob(self._target, [self._inputs], [self._target.name], wdl_options=self._wdl_options, local=True)
        else:
            # There is no workflow. Create a task job.
            job = WDLTaskWrapperJob(self._target, [self._inputs], [self._target.name], wdl_options=self._wdl_options, local=True)
        # Run the task or workflow
        job.then_namespace(self._wdl_options["namespace"])
        self.addChild(job)
        self.defer_postprocessing(job)
        return job.rv()

class WDLImportJob(WDLSectionJob):
    def __init__(self, target: Union[WDL.Tree.Workflow, WDL.Tree.Task], inputs: WDLBindings, wdl_options: WDLContext, path: Optional[List[str]] = None, skip_remote: bool = False,
                 disk_size: Optional[ParseableIndivisibleResource] = None, **kwargs: Any):
        """
        Job to take the inputs from the WDL workflow and import them on a worker instead of a leader. Assumes all local and cloud files are accessible.

        This class is only used when runImportsOnWorkers is enabled.
        """
        super().__init__(wdl_options=wdl_options, local=False,
                         disk=disk_size, **kwargs)
        self._target = target
        self._inputs = inputs
        self._path = path
        self._skip_remote = skip_remote

    def run(self, file_store: AbstractFileStore) -> Promised[WDLBindings]:
        """
        Import the workflow inputs and then create and run the workflow.
        :return: Promise of workflow outputs
        """
        convert_remote_files(self._inputs, file_store.jobStore, self._target.name, self._path, self._skip_remote, self._wdl_options.get("execution_dir"))
        root_job = WDLStartJob(self._target, self._inputs, wdl_options=self._wdl_options)
        self.addChild(root_job)
        return root_job.rv()


def make_root_job(target: Union[WDL.Tree.Workflow, WDL.Tree.Task], inputs: WDLBindings, inputs_search_path: List[str], toil: Toil, wdl_options: WDLContext, options: Namespace) -> WDLSectionJob:
    if options.run_imports_on_workers:
        # Run WDL imports on a worker instead
        root_job: WDLSectionJob = WDLImportJob(target, inputs, wdl_options=wdl_options, path=inputs_search_path, skip_remote=options.reference_inputs, disk_size=options.import_workers_disk)
    else:
        # Run WDL imports on leader
        # Import any files in the bindings
        convert_remote_files(inputs, toil._jobStore, target.name, inputs_search_path, import_remote_files=options.reference_inputs)
        # Run the workflow and get its outputs namespaced with the workflow name.
        root_job = WDLStartJob(target, inputs, wdl_options=wdl_options)
    return root_job


@report_wdl_errors("run workflow", exit=True)
def main() -> None:
    """
    A Toil workflow to interpret WDL input files.
    """
    args = sys.argv[1:]

    parser = ArgParser(description='Runs WDL files with toil.')
    addOptions(parser, jobstore_as_flag=True, wdl=True)

    options = parser.parse_args(args)

    # Make sure we have a jobStore
    if options.jobStore is None:
        # TODO: Move cwltoil's generate_default_job_store where we can use it
        options.jobStore = os.path.join(mkdtemp(), 'tree')

    # Take care of incompatible arguments related to file imports
    if options.run_imports_on_workers is True and options.import_workers_disk is None:
        raise RuntimeError("Commandline arguments --runImportsOnWorkers and --importWorkersDisk must both be set to run file imports on workers.")

    # Make sure we have an output directory (or URL prefix) and we don't need
    # to ever worry about a None, and MyPy knows it.
    # If we don't have a directory assigned, make one in the current directory.
    output_directory: str = options.output_directory if options.output_directory else mkdtemp(prefix='wdl-out-', dir=os.getcwd())

    try:
        with Toil(options) as toil:
            if options.restart:
                output_bindings = toil.restart()
            else:
                # Load the WDL document
                document: WDL.Tree.Document = WDL.load(options.wdl_uri, read_source=toil_read_source)

                # See if we're going to run a workflow or a task
                target: Union[WDL.Tree.Workflow, WDL.Tree.Task]
                if document.workflow:
                    target = document.workflow
                elif len(document.tasks) == 1:
                    target = document.tasks[0]
                elif len(document.tasks) > 1:
                    raise WDL.Error.InputError("Multiple tasks found with no workflow! Either add a workflow or keep one task.")
                else:
                    raise WDL.Error.InputError("WDL document is empty!")

                if "croo_out_def" in target.meta:
                    # This workflow or task wants to have its outputs
                    # "organized" by the Cromwell Output Organizer:
                    # <https://github.com/ENCODE-DCC/croo>.
                    #
                    # TODO: We don't support generating anything that CROO can read.
                    logger.warning("This WDL expects to be used with the Cromwell Output Organizer (croo) <https://github.com/ENCODE-DCC/croo>. Toil cannot yet produce the outputs that croo requires. You will not be able to use croo on the output of this Toil run!")

                    # But we can assume that we need to preserve individual
                    # taks outputs since the point of CROO is fetching those
                    # from Cromwell's output directories.
                    #
                    # This isn't quite WDL spec compliant but it will rescue
                    # runs of the popular
                    # <https://github.com/ENCODE-DCC/atac-seq-pipeline>
                    if options.all_call_outputs is None:
                        logger.warning("Inferring --allCallOutputs=True to preserve probable actual outputs of a croo WDL file.")
                        options.all_call_outputs = True


                if options.inputs_uri:
                    # Load the inputs. Use the same loading mechanism, which means we
                    # have to break into async temporarily.
                    if options.inputs_uri[0] == "{":
                        input_json = options.inputs_uri
                    elif options.inputs_uri == "-":
                        input_json = sys.stdin.read()
                    else:
                        input_json = asyncio.run(toil_read_source(options.inputs_uri, [], None)).source_text
                    try:
                        inputs = json.loads(input_json)
                    except json.JSONDecodeError as e:
                        # Complain about the JSON document.
                        # We need the absolute path or URL to raise the error
                        inputs_abspath = options.inputs_uri if not os.path.exists(options.inputs_uri) else os.path.abspath(options.inputs_uri)
                        raise WDL.Error.ValidationError(WDL.Error.SourcePosition(options.inputs_uri, inputs_abspath, e.lineno, e.colno, e.lineno, e.colno + 1), "Cannot parse input JSON: " + e.msg) from e
                else:
                    inputs = {}

                # Parse out the available and required inputs. Each key in the
                # JSON ought to start with the workflow's name and then a .
                # TODO: WDL's Bindings[] isn't variant in the right way, so we
                # have to cast from more specific to less specific ones here.
                # The miniwld values_from_json function can evaluate
                # expressions in the inputs or something.
                WDLTypeDeclBindings = Union[WDL.Env.Bindings[WDL.Tree.Decl], WDL.Env.Bindings[WDL.Type.Base]]
                input_bindings = WDL.values_from_json(
                    inputs,
                    cast(WDLTypeDeclBindings, target.available_inputs),
                    cast(Optional[WDLTypeDeclBindings], target.required_inputs),
                    target.name
                )

                # Determine where to look for files referenced in the inputs, in addition to here.
                inputs_search_path = []
                if options.inputs_uri:
                    inputs_search_path.append(options.inputs_uri)

                    match = re.match(r'https://raw\.githubusercontent\.com/[^/]*/[^/]*/[^/]*/', options.inputs_uri)
                    if match:
                        # Special magic for Github repos to make e.g.
                        # https://raw.githubusercontent.com/vgteam/vg_wdl/44a03d9664db3f6d041a2f4a69bbc4f65c79533f/params/giraffe.json
                        # work when it references things relative to repo root.
                        logger.info("Inputs appear to come from a Github repository; adding repository root to file search path")
                        inputs_search_path.append(match.group(0))

                # TODO: Automatically set a good MINIWDL__SINGULARITY__IMAGE_CACHE ?

                # Get the execution directory
                execution_dir = os.getcwd()

                convert_remote_files(input_bindings, toil._jobStore, task_path=target.name, search_paths=inputs_search_path, import_remote_files=options.reference_inputs)

                # Configure workflow interpreter options
                wdl_options: WDLContext = {"execution_dir": execution_dir, "container": options.container, "task_path": target.name,
                                           "namespace": target.name, "all_call_outputs": options.all_call_outputs}
                assert wdl_options.get("container") is not None

                # Run the workflow and get its outputs namespaced with the workflow name.
                root_job = make_root_job(target, input_bindings, inputs_search_path, toil, wdl_options, options)
                output_bindings = toil.start(root_job)
            if not isinstance(output_bindings, WDL.Env.Bindings):
                raise RuntimeError("The output of the WDL job is not a binding.")

            devirtualization_state: DirectoryNamingStateDict = {}
            devirtualized_to_virtualized: Dict[str, str] = dict()
            virtualized_to_devirtualized: Dict[str, str] = dict()

            # Fetch all the output files
            def devirtualize_output(file: WDL.Value.File) -> WDL.Value.File:
                """
                'devirtualize' a file using the "toil" object instead of a filestore.
                Returns its local path.
                """
                # Make sure the output directory exists if we have output files
                # that might need to use it.
                filename = getattr(file, "virtualized_value", None) or file.value
                os.makedirs(output_directory, exist_ok=True)
                new_value = ToilWDLStdLibBase.devirtualize_to(
                    filename,
                    output_directory,
                    toil,
                    devirtualization_state,
                    wdl_options,
                    devirtualized_to_virtualized,
                    virtualized_to_devirtualized,
                    export=True
                )
                return set_file_value(file, new_value)

            # Make all the files local files
            output_bindings = map_over_files_in_bindings(output_bindings, devirtualize_output)

            # Report the result in the right format
            outputs = WDL.values_to_json(output_bindings)
            if options.output_dialect == 'miniwdl':
                outputs = {'dir': output_directory, 'outputs': outputs}
            if options.output_file is None:
                # Send outputs to standard out
                print(json.dumps(outputs))
            else:
                # Export output to path or URL.
                # So we need to import and then export.
                fd, filename = mkstemp()
                with open(fd, 'w') as handle:
                    # Populate the file
                    handle.write(json.dumps(outputs))
                    handle.write('\n')
                # Import it. Don't link because the temp file will go away.
                file_id = toil.import_file(filename, symlink=False)
                # Delete the temp file
                os.remove(filename)
                # Export it into place
                toil.export_file(file_id, options.output_file)
    except FailedJobsException as e:
        logger.error("WDL job failed: %s", e)
        sys.exit(e.exit_code)


if __name__ == "__main__":
    main()




<|MERGE_RESOLUTION|>--- conflicted
+++ resolved
@@ -1116,7 +1116,7 @@
         # Return the result as a WDL float value
         return WDL.Value.Float(total_size)
 
-STANDARD_SCHEMES = ['http:', 'https:', 's3:', 'gs:']
+STANDARD_SCHEMES = ['http:', 'https:', 's3:', 'gs:', 'ftp:']
 REMOTE_SCHEMES = STANDARD_SCHEMES + [TOIL_URI_SCHEME]
 ALL_SCHEMES = REMOTE_SCHEMES + ['file:']
 
@@ -1127,7 +1127,6 @@
     return is_url_with_scheme(filename, ['file:'])
 
 def is_standard_url(filename: str) -> bool:
-<<<<<<< HEAD
     return is_url_with_scheme(filename, STANDARD_SCHEMES)
 
 
@@ -1154,20 +1153,6 @@
         if filename.startswith(scheme):
             return True
     return False
-
-=======
-    return is_url(filename, ['http:', 'https:', 's3:', 'gs:', 'ftp:'])
-
-
-def is_url(filename: str, schemes: List[str]=['http:', 'https:', 's3:', 'gs:', 'ftp:', TOIL_URI_SCHEME]) -> bool:
-        """
-        Decide if a filename is a known kind of URL
-        """
-        for scheme in schemes:
-            if filename.startswith(scheme):
-                return True
-        return False
->>>>>>> 631ae0ce
 
 def convert_remote_files(environment: WDLBindings, file_source: AbstractJobStore, task_path: str, search_paths: Optional[List[str]] = None, import_remote_files: bool = True,
                          execution_dir: Optional[str] = None) -> None:
@@ -2690,7 +2675,6 @@
         # A task is not guaranteed to have access to the current execution directory, so get rid of it. The execution directory also is not needed as all files will be virtualized
         task_wdl_options.pop("execution_dir")
         # Schedule to get resources. Pass along the bindings from evaluating all the inputs and decls, and the runtime, with files virtualized.
-<<<<<<< HEAD
         run_job = WDLTaskJob(
             self._task,
             virtualize_files(bindings, standard_library, enforce_existence=False),
@@ -2701,15 +2685,9 @@
             disk=runtime_disk or self.disk,
             accelerators=runtime_accelerators or self.accelerators,
             cache_key=cache_key,
-            wdl_options=task_wdl_options
+            wdl_options=task_wdl_options,
+            mount_spec=mount_spec
         )
-=======
-        run_job = WDLTaskJob(self._task,
-                             virtualize_files(bindings, standard_library, enforce_existence=False),
-                             virtualize_files(runtime_bindings, standard_library, enforce_existence=False),
-                             self._task_id, cores=runtime_cores or self.cores, memory=runtime_memory or self.memory, disk=runtime_disk or self.disk,
-                             accelerators=runtime_accelerators or self.accelerators, wdl_options=task_wdl_options, mount_spec=mount_spec)
->>>>>>> 631ae0ce
         # Run that as a child
         self.addChild(run_job)
 
@@ -2732,21 +2710,17 @@
     All bindings are in terms of task-internal names.
     """
 
-<<<<<<< HEAD
     def __init__(
         self, 
         task: WDL.Tree.Task, 
         task_internal_bindings: Promised[WDLBindings], 
         runtime_bindings: Promised[WDLBindings], 
-        task_id: List[str], 
+        task_id: List[str],
+        mount_spec: Dict[Optional[str], int],
         cache_key: Optional[str] = None, 
         wdl_options: WDLContext, 
         **kwargs: Any
     ) -> None:
-=======
-    def __init__(self, task: WDL.Tree.Task, task_internal_bindings: Promised[WDLBindings], runtime_bindings: Promised[WDLBindings], task_id: List[str],
-                 mount_spec: Dict[Optional[str], int], wdl_options: WDLContext, **kwargs: Any) -> None:
->>>>>>> 631ae0ce
         """
         Make a new job to run a task.
 
@@ -2764,11 +2738,8 @@
         self._task_internal_bindings = task_internal_bindings
         self._runtime_bindings = runtime_bindings
         self._task_id = task_id
-<<<<<<< HEAD
         self._cache_key = cache_key
-=======
         self._mount_spec = mount_spec
->>>>>>> 631ae0ce
 
     ###
     # Runtime code injection system
