--- conflicted
+++ resolved
@@ -65,87 +65,4 @@
     # This reads GITLAB_SECRET_FILE_QUAY_CREDENTIALS
     - python setup_gitlab_docker.py
     - make push_docker
-<<<<<<< HEAD
-=======
 
-py37_integration:
-  stage: integration
-  script:
-    - pwd
-    - apt update && apt install -y tzdata jq python3.7 python3.7-dev
-    - virtualenv -p python3.7 venv && . venv/bin/activate && make prepare && make develop extras=[all] && pip install htcondor awscli==1.16.272
-    - export TOIL_TEST_INTEGRATIVE=True
-    - export TOIL_AWS_KEYNAME=id_rsa
-    - export TOIL_AWS_ZONE=us-west-2a
-    # This reads GITLAB_SECRET_FILE_SSH_KEYS
-    - python setup_gitlab_ssh.py
-    - chmod 400 /root/.ssh/id_rsa
-    - make test tests=src/toil/test/jobStores/jobStoreTest.py
-
-py37_provisioner_integration:
-  stage: integration
-  script:
-    - pwd
-    - apt update && apt install -y tzdata awscli jq python3.7 python3.7-dev
-    - virtualenv -p python3.7 venv && . venv/bin/activate && make prepare && make develop extras=[all] && pip install htcondor awscli==1.16.272
-    - python setup_gitlab_ssh.py && chmod 400 /root/.ssh/id_rsa
-    - echo $'Host *\n    AddressFamily inet' > /root/.ssh/config
-    - export LIBPROCESS_IP=127.0.0.1
-    - python setup_gitlab_docker.py
-    - export TOIL_TEST_INTEGRATIVE=True; export TOIL_AWS_KEYNAME=id_rsa; export TOIL_AWS_ZONE=us-west-2a
-    # This reads GITLAB_SECRET_FILE_SSH_KEYS
-    - python setup_gitlab_ssh.py
-    - make push_docker
-    - make test tests=src/toil/test/sort/sortTest.py
-    - make test tests=src/toil/test/provisioners/clusterScalerTest.py
-    - make test tests=src/toil/test/utils/utilsTest.py::UtilsTest::testAWSProvisionerUtils
-    - make test tests=src/toil/test/provisioners/aws/awsProvisionerTest.py
-    # - python -m pytest -s src/toil/test/provisioners/gceProvisionerTest.py  # needs env vars set to run
-
-# Python3.8
-py38_main:
-  stage: basic_tests
-  script:
-    - pwd
-    - apt update && apt install -y tzdata jq python3.8 python3.8-dev
-    - virtualenv -p python3.8 venv && . venv/bin/activate && make prepare && make develop extras=[all] && pip install htcondor
-    - make test tests=src/toil/test/src
-    - make test tests=src/toil/test/utils
-
-py38_appliance_build:
-  stage: basic_tests
-  script:
-    - pwd
-    - apt update && apt install -y tzdata jq python3.8 python3.8-dev
-    - virtualenv -p python3.8 venv && . venv/bin/activate && make prepare && pip install pycparser && make develop extras=[all] && pip install htcondor awscli==1.16.272
-    # This reads GITLAB_SECRET_FILE_QUAY_CREDENTIALS
-    - python setup_gitlab_docker.py
-    - make push_docker
-
-# Cactus-on-Kubernetes integration (as a script and not a pytest test)
-py37_cactus_integration:
-  stage: integration
-  script:
-    - set -e
-    - apt update && apt install -y tzdata awscli jq python3.7 python3.7-dev
-    - virtualenv --system-site-packages --python python3.7 venv
-    - . venv/bin/activate
-    - pip install .[aws,kubernetes]
-    - export TOIL_KUBERNETES_OWNER=toiltest
-    - export TOIL_AWS_SECRET_NAME=shared-s3-credentials
-    - export TOIL_KUBERNETES_HOST_PATH=/data/scratch
-    - export TOIL_WORKDIR=/var/lib/toil
-    - export SINGULARITY_CACHEDIR=/var/lib/toil/singularity-cache
-    - mkdir -p ${TOIL_WORKDIR}
-    - BUCKET_NAME=toil-test-$RANDOM-$RANDOM-$RANDOM
-    - cd
-    - git clone https://github.com/ComparativeGenomicsToolkit/cactus.git --recursive
-    - cd cactus
-    - git fetch origin
-    - git checkout aae80945f16ad6bedbbc3cb7eeabdb901577c7bd
-    - git submodule update --init --recursive
-    - pip install --upgrade setuptools pip
-    - pip install --upgrade .
-    - toil clean aws:us-west-2:${BUCKET_NAME}
-    - time cactus --batchSystem kubernetes --binariesMode singularity --clean always aws:us-west-2:${BUCKET_NAME} examples/evolverMammals.txt examples/evolverMammals.hal --root mr --defaultDisk "8G" --logDebug --disableCaching false
->>>>>>> 8c87652a
