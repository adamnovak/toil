# Copyright (C) 2015-2016 Regents of the University of California
#
# Licensed under the Apache License, Version 2.0 (the "License");
# you may not use this file except in compliance with the License.
# You may obtain a copy of the License at
#
#     http://www.apache.org/licenses/LICENSE-2.0
#
# Unless required by applicable law or agreed to in writing, software
# distributed under the License is distributed on an "AS IS" BASIS,
# WITHOUT WARRANTIES OR CONDITIONS OF ANY KIND, either express or implied.
# See the License for the specific language governing permissions and
# limitations under the License.

from __future__ import print_function
import os
import textwrap

applianceSelf = os.environ['TOIL_APPLIANCE_SELF']
sdistName = os.environ['_TOIL_SDIST_NAME']


dependencies = ' '.join(['libffi-dev',  # For client side encryption for 'azure' extra with PyNACL
                         'python3.6',
                         'python3.6-dev',
                         'python-dev',  # For installing Python packages with native code
                         'python-pip',  # Bootstrap pip, but needs upgrading, see below
                         'python3-pip',
                         'libcurl4-openssl-dev',
                         'libssl-dev',
                         'wget',
                         'curl',
                         'openssh-server',
                         'mesos=1.0.1-2.0.94.ubuntu1604',
                         "nodejs",  # CWL support for javascript expressions
                         'rsync',
                         'screen'])


def heredoc(s):
    s = textwrap.dedent(s).format(**globals())
    return s[1:] if s.startswith('\n') else s


motd = heredoc('''

    This is the Toil appliance. You can run your Toil script directly on the appliance. 
    Run toil <workflow>.py --help to see all options for running your workflow.
    For more information see http://toil.readthedocs.io/en/latest/

    Copyright (C) 2015-2018 Regents of the University of California

    Version: {applianceSelf}

''')

# Prepare motd to be echoed in the Dockerfile using a RUN statement that uses bash's print
motd = ''.join(l + '\\n\\\n' for l in motd.splitlines())

print(heredoc('''
    FROM ubuntu:16.04
    
<<<<<<< HEAD
    RUN apt-get -y update && apt-get -y upgrade && apt-get -y install apt-transport-https ca-certificates software-properties-common && apt-get clean && rm -rf /var/lib/apt/lists/*
=======
    RUN apt-get -y update && apt-get -y upgrade

    RUN apt-get -y update --fix-missing && apt-get -y install apt-transport-https ca-certificates software-properties-common
>>>>>>> 4fb9192f

    RUN echo "deb http://repos.mesosphere.io/ubuntu/ xenial main" \
        > /etc/apt/sources.list.d/mesosphere.list \
        && apt-key adv --keyserver keyserver.ubuntu.com --recv E56151BF \
        && echo "deb http://deb.nodesource.com/node_6.x xenial main" \
        > /etc/apt/sources.list.d/nodesource.list \
        && apt-key adv --keyserver keyserver.ubuntu.com --recv 68576280

    RUN add-apt-repository -y ppa:jonathonf/python-3.6
    
    RUN apt-get -y update && apt-get -y upgrade && apt-get -y install {dependencies} && apt-get clean && rm -rf /var/lib/apt/lists/*

    RUN mkdir /root/.ssh && \
        chmod 700 /root/.ssh

    ADD waitForKey.sh /usr/bin/waitForKey.sh

    ADD customDockerInit.sh /usr/bin/customDockerInit.sh

    RUN chmod 777 /usr/bin/waitForKey.sh && chmod 777 /usr/bin/customDockerInit.sh
    
    # The stock pip is too old and can't install from sdist with extras
    RUN pip install --upgrade pip==9.0.1

    # Default setuptools is too old
    RUN pip install --upgrade setuptools==36.5.0

    # Include virtualenv, as it is still the recommended way to deploy pipelines
    RUN pip install --upgrade virtualenv==15.0.3

    # Install s3am (--never-download prevents silent upgrades to pip, wheel and setuptools)
    RUN virtualenv --never-download /home/s3am \
        && /home/s3am/bin/pip install s3am==2.0 \
        && ln -s /home/s3am/bin/s3am /usr/local/bin/

    # Install statically linked version of docker client
    RUN curl https://download.docker.com/linux/static/stable/x86_64/docker-18.06.1-ce.tgz \
         | tar -xvzf - --transform='s,[^/]*/,,g' -C /usr/local/bin/ \
         && chmod u+x /usr/local/bin/docker

    # Fix for Mesos interface dependency missing on ubuntu
    RUN pip install protobuf==3.0.0

    # Fix for https://issues.apache.org/jira/browse/MESOS-3793
    ENV MESOS_LAUNCHER=posix

    # Fix for `screen` (https://github.com/BD2KGenomics/toil/pull/1386#issuecomment-267424561)
    ENV TERM linux
    
    # Run bash instead of sh inside of screen
    ENV SHELL /bin/bash
    RUN echo "defshell -bash" > ~/.screenrc

    # An appliance may need to start more appliances, e.g. when the leader appliance launches the
    # worker appliance on a worker node. To support this, we embed a self-reference into the image:
    ENV TOIL_APPLIANCE_SELF {applianceSelf}

    RUN mkdir /var/lib/toil

    ENV TOIL_WORKDIR /var/lib/toil

    # This component changes most frequently and keeping it last maximizes Docker cache hits.
    COPY {sdistName} .
    RUN pip install {sdistName}[all]
    RUN rm {sdistName}

    # We intentionally inherit the default ENTRYPOINT and CMD from the base image, to the effect
    # that the running appliance just gives you a shell. To start the Mesos master or slave
    # daemons, the user # should override the entrypoint via --entrypoint.

    RUN echo '[ ! -z "$TERM" -a -r /etc/motd ] && cat /etc/motd' >> /etc/bash.bashrc \
        && printf '{motd}' > /etc/motd
'''))<|MERGE_RESOLUTION|>--- conflicted
+++ resolved
@@ -60,13 +60,7 @@
 print(heredoc('''
     FROM ubuntu:16.04
     
-<<<<<<< HEAD
-    RUN apt-get -y update && apt-get -y upgrade && apt-get -y install apt-transport-https ca-certificates software-properties-common && apt-get clean && rm -rf /var/lib/apt/lists/*
-=======
-    RUN apt-get -y update && apt-get -y upgrade
-
-    RUN apt-get -y update --fix-missing && apt-get -y install apt-transport-https ca-certificates software-properties-common
->>>>>>> 4fb9192f
+    RUN apt-get -y update --fix-missing && apt-get -y upgrade && apt-get -y install apt-transport-https ca-certificates software-properties-common && apt-get clean && rm -rf /var/lib/apt/lists/*
 
     RUN echo "deb http://repos.mesosphere.io/ubuntu/ xenial main" \
         > /etc/apt/sources.list.d/mesosphere.list \
